--- conflicted
+++ resolved
@@ -163,7 +163,6 @@
   expect(helpInformation).not.toMatch('Options');
 });
 
-<<<<<<< HEAD
 test('when option hidden then option not included in helpInformation', () => {
   const program = new commander.Command();
   program
@@ -202,7 +201,8 @@
     .addOption(new commander.Option('-c, --colour <colour>').choices(['red', 'blue']).default('red'));
   const helpInformation = program.helpInformation();
   expect(helpInformation).toMatch('(choices: "red", "blue", default: "red")');
-=======
+});
+
 test('when arguments then included in helpInformation', () => {
   const program = new commander.Command();
   program
@@ -220,5 +220,4 @@
     .description('description', { file: 'input source' });
   const helpInformation = program.helpInformation();
   expect(helpInformation).toMatch(/Arguments:\n\n +file +input source/); // [sic], extra line
->>>>>>> 3998dd65
 });