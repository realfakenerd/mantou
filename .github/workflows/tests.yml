name: build

on: [push, pull_request]

jobs:
  test:
    name: Test on node ${{ matrix.node-version }} and ${{ matrix.os }}
    runs-on: ${{ matrix.os }}
    strategy:
      fail-fast: false
      matrix:
<<<<<<< HEAD
        node-version: [12.x, 14.x, 15.x]
=======
        node-version: [10.x, 12.x, 14.x, 15.x, 16.x]
>>>>>>> 912f3070
        os: [ubuntu-latest, windows-latest, macos-latest]

    steps:
    - uses: actions/checkout@v1
    - name: Use Node.js ${{ matrix.node-version }}
      uses: actions/setup-node@v1
      with:
        node-version: ${{ matrix.node-version }}
    # Use separate run commands so command status handled correctly on Windows
    - name: npm install
      run: npm ci
    - name: npm test
      run: npm test
    - name: npm run lint
      run: npm run lint<|MERGE_RESOLUTION|>--- conflicted
+++ resolved
@@ -9,11 +9,7 @@
     strategy:
       fail-fast: false
       matrix:
-<<<<<<< HEAD
-        node-version: [12.x, 14.x, 15.x]
-=======
-        node-version: [10.x, 12.x, 14.x, 15.x, 16.x]
->>>>>>> 912f3070
+        node-version: [12.x, 14.x, 15.x, 16.x]
         os: [ubuntu-latest, windows-latest, macos-latest]
 
     steps:
