--- conflicted
+++ resolved
@@ -5,12 +5,8 @@
 
 program.command('bare');
 
-program.commandHelp().should.equal('\n  Commands:\n\n    bare\n');
+program.commandHelp().should.equal('  Commands:\n\n    bare\n');
 
 program.command('mycommand [options]');
 
-<<<<<<< HEAD
-program.commandHelp().should.equal('  Commands:\n\n    mycommand [options]\n');
-=======
-program.commandHelp().should.equal('\n  Commands:\n\n    bare\n    mycommand [options]\n');
->>>>>>> 6b026a5c
+program.commandHelp().should.equal('  Commands:\n\n    bare\n    mycommand [options]\n');