--- conflicted
+++ resolved
@@ -15,12 +15,8 @@
   - [Options](#options)
     - [Common option types, boolean and value](#common-option-types-boolean-and-value)
     - [Default option value](#default-option-value)
-<<<<<<< HEAD
-    - [Other option types, negatable boolean and flag|value](#other-option-types-negatable-boolean-and-flagvalue)
+    - [Other option types, negatable boolean and boolean|value](#other-option-types-negatable-boolean-and-booleanvalue)
     - [Extra option features](#extra-option-features)
-=======
-    - [Other option types, negatable boolean and boolean|value](#other-option-types-negatable-boolean-and-booleanvalue)
->>>>>>> 2f4cd3db
     - [Custom option processing](#custom-option-processing)
     - [Required option](#required-option)
     - [Variadic option](#variadic-option)
@@ -210,7 +206,8 @@
 add cheese type mozzarella
 ```
 
-<<<<<<< HEAD
+For information about possible ambiguous cases, see [options taking varying arguments](./docs/options-taking-varying-arguments.md).
+
 ### Extra option features
 
 You can add most options using the `.option()` method, but there are some additional features available
@@ -237,9 +234,6 @@
 $ extra --drink huge
 error: option '-d, --drink <size>' argument of 'huge' not in allowed choices: small, medium, large
 ```
-=======
-For information about possible ambiguous cases, see [options taking varying arguments](./docs/options-taking-varying-arguments.md).
->>>>>>> 2f4cd3db
 
 ### Custom option processing
 
