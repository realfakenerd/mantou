# Changelog

All notable changes to this project will be documented in this file.

The format is based on [Keep a Changelog](http://keepachangelog.com/en/1.0.0/)
and this project adheres to [Semantic Versioning](http://semver.org/spec/v2.0.0.html). (Format adopted after v3.0.0.)

<<<<<<< HEAD
<!-- markdownlint-disable MD024 -->

## [Unreleased] (date goes here)

### Added

* `.exitOverride()` allows override of calls to `process.exit` for additional error handling and to keep program running ([#1040])

### Changed

* switch from Sinon+Should to Jest with major rewrite of tests ([#1035])

### Fixed

* Complain about unknown options when program argument supplied and action handler ([#1049])
  * *Breaking* This changes parameters to `command:*` event to include unknown arguments
* *Breaking* Keep command object out of program.args when action handler called ([#1048])
  * *Breaking* Action handler now passed array of unknown arguments
* *Breaking* Call default subcommand when there are unknown options ([#1047])
=======
## [3.0.2] (2019-09-27)

### Fixed

* Improve tracking of executable subcommands.

### Changed

* update development dependencies
>>>>>>> 2544df81

## [3.0.1] (2019-08-30)

### Added

* .name and .usage to README ([#1010])
* Table of Contents to README ([#1010])
* TypeScript definition for `executableFile` in CommandOptions ([#1028])

### Changed

* consistently use `const` rather than `var` in README ([#1026])

### Fixed

* help for sub commands with custom executableFile ([#1018])

## 3.0.0 / 2019-08-08

* Add option to specify executable file name ([#999])
  * e.g. `.command('clone', 'clone description', { executableFile: 'myClone' })`
* Change docs for `.command` to contrast action handler vs git-style executable. ([#938] [#990])
* **Breaking** Change TypeScript to use overloaded function for `.command`. ([#938] [#990])
* Change to use straight quotes around strings in error messages (like 'this' instead of `this') ([#915])
* Add TypeScript "reference types" for node ([#974])
* Add support for hyphen as an option argument in subcommands ([#697])
* Add support for a short option flag and its value to be concatenated for action handler subcommands ([#599])
  * e.g. `-p 80` can also be supplied as `-p80`
* Add executable arguments to spawn in win32, for git-style executables ([#611])
  * e.g. `node --harmony myCommand.js clone`
* Add parent command as prefix of subcommand in help ([#980])
* Add optional custom description to `.version` ([#963])
  * e.g. `program.version('0.0.1', '-v, --vers', 'output the current version')`
* Add `.helpOption(flags, description)` routine to customise help flags and description ([#963])
  * e.g. `.helpOption('-e, --HELP', 'read more information')`
* Fix behavior of --no-* options ([#795])
  * can now define both `--foo` and `--no-foo`
  * **Breaking** custom event listeners: `--no-foo` on cli now emits `option:no-foo` (previously `option:foo`)
  * **Breaking** default value: defining `--no-foo` after defining `--foo` leaves the default value unchanged (previously set it to false)
  * allow boolean default value, such as from environment ([#987])
* Increment inspector port for spawned subcommands ([#991])
  * e.g. `node --inspect myCommand.js clone`

### Example Breaking Changes

The custom event for a negated option like `--no-foo` is `option:no-foo` (previously `option:foo`).

```js
program
  .option('--no-foo')
  .on('option:no-foo', () => {
    console.log('removing foo');
  });
```

When using TypeScript, adding a command does not allow an explicit `undefined` for an unwanted executable description (e.g
for a command with an action handler).

```js
program
  .command('action1', undefined, { noHelp: true }) // No longer valid
  .command('action2', { noHelp: true }) // Correct
```

## 3.0.0-0 Prerelease / 2019-07-28

(Released as 3.0.0)

## 2.20.0 / 2019-04-02

* fix: resolve symbolic links completely when hunting for subcommands (#935)
* Update index.d.ts (#930)
* Update Readme.md (#924)
* Remove --save option as it isn't required anymore (#918)
* Add link to the license file (#900)
* Added example of receiving args from options (#858)
* Added missing semicolon (#882)
* Add extension to .eslintrc (#876)

## 2.19.0 / 2018-10-02

* Removed newline after Options and Commands headers (#864)
* Bugfix - Error output (#862)
* Fix to change default value to string (#856)

## 2.18.0 / 2018-09-07

* Standardize help output (#853)
* chmod 644 travis.yml (#851)
* add support for execute typescript subcommand via ts-node (#849)

## 2.17.1 / 2018-08-07

* Fix bug in command emit (#844)

## 2.17.0 / 2018-08-03

* fixed newline output after help information (#833)
* Fix to emit the action even without command (#778)
* npm update (#823)

## 2.16.0 / 2018-06-29

* Remove Makefile and `test/run` (#821)
* Make 'npm test' run on Windows (#820)
* Add badge to display install size (#807)
* chore: cache node_modules (#814)
* chore: remove Node.js 4 (EOL), add Node.js 10 (#813)
* fixed typo in readme (#812)
* Fix types (#804)
* Update eslint to resolve vulnerabilities in lodash (#799)
* updated readme with custom event listeners. (#791)
* fix tests (#794)

## 2.15.0 / 2018-03-07

* Update downloads badge to point to graph of downloads over time instead of duplicating link to npm
* Arguments description

## 2.14.1 / 2018-02-07

* Fix typing of help function

## 2.14.0 / 2018-02-05

* only register the option:version event once
* Fixes issue #727: Passing empty string for option on command is set to undefined
* enable eqeqeq rule
* resolves #754 add linter configuration to project
* resolves #560 respect custom name for version option
* document how to override the version flag
* document using options per command

## 2.13.0 / 2018-01-09

* Do not print default for --no-
* remove trailing spaces in command help
* Update CI's Node.js to LTS and latest version
* typedefs: Command and Option types added to commander namespace

## 2.12.2 / 2017-11-28

* fix: typings are not shipped

## 2.12.1 / 2017-11-23

* Move @types/node to dev dependency

## 2.12.0 / 2017-11-22

* add attributeName() method to Option objects
* Documentation updated for options with --no prefix
* typings: `outputHelp` takes a string as the first parameter
* typings: use overloads
* feat(typings): update to match js api
* Print default value in option help
* Fix translation error
* Fail when using same command and alias (#491)
* feat(typings): add help callback
* fix bug when description is add after command with options (#662)
* Format js code
* Rename History.md to CHANGELOG.md (#668)
* feat(typings): add typings to support TypeScript (#646)
* use current node

## 2.11.0 / 2017-07-03

* Fix help section order and padding (#652)
* feature: support for signals to subcommands (#632)
* Fixed #37, --help should not display first (#447)
* Fix translation errors. (#570)
* Add package-lock.json
* Remove engines
* Upgrade package version
* Prefix events to prevent conflicts between commands and options (#494)
* Removing dependency on graceful-readlink
* Support setting name in #name function and make it chainable
* Add .vscode directory to .gitignore (Visual Studio Code metadata)
* Updated link to ruby commander in readme files

## 2.10.0 / 2017-06-19

* Update .travis.yml. drop support for older node.js versions.
* Fix require arguments in README.md
* On SemVer you do not start from 0.0.1
* Add missing semi colon in readme
* Add save param to npm install
* node v6 travis test
* Update Readme_zh-CN.md
* Allow literal '--' to be passed-through as an argument
* Test subcommand alias help
* link build badge to master branch
* Support the alias of Git style sub-command
* added keyword commander for better search result on npm
* Fix Sub-Subcommands
* test node.js stable
* Fixes TypeError when a command has an option called `--description`
* Update README.md to make it beginner friendly and elaborate on the difference between angled and square brackets.
* Add chinese Readme file

## 2.9.0 / 2015-10-13

* Add option `isDefault` to set default subcommand #415 @Qix-
* Add callback to allow filtering or post-processing of help text #434 @djulien
* Fix `undefined` text in help information close #414 #416 @zhiyelee

## 2.8.1 / 2015-04-22

* Back out `support multiline description` Close #396 #397

## 2.8.0 / 2015-04-07

* Add `process.execArg` support, execution args like `--harmony` will be passed to sub-commands #387 @DigitalIO @zhiyelee
* Fix bug in Git-style sub-commands #372 @zhiyelee
* Allow commands to be hidden from help #383 @tonylukasavage
* When git-style sub-commands are in use, yet none are called, display help #382 @claylo
* Add ability to specify arguments syntax for top-level command #258 @rrthomas
* Support multiline descriptions #208 @zxqfox

## 2.7.1 / 2015-03-11

* Revert #347 (fix collisions when option and first arg have same name) which causes a bug in #367.

## 2.7.0 / 2015-03-09

* Fix git-style bug when installed globally. Close #335 #349 @zhiyelee
* Fix collisions when option and first arg have same name. Close #346 #347 @tonylukasavage
* Add support for camelCase on `opts()`. Close #353  @nkzawa
* Add node.js 0.12 and io.js to travis.yml
* Allow RegEx options. #337 @palanik
* Fixes exit code when sub-command failing.  Close #260 #332 @pirelenito
* git-style `bin` files in $PATH make sense. Close #196 #327  @zhiyelee

## 2.6.0 / 2014-12-30

* added `Command#allowUnknownOption` method. Close #138 #318 @doozr @zhiyelee
* Add application description to the help msg. Close #112 @dalssoft

## 2.5.1 / 2014-12-15

* fixed two bugs incurred by variadic arguments. Close #291 @Quentin01 #302 @zhiyelee

## 2.5.0 / 2014-10-24

* add support for variadic arguments. Closes #277 @whitlockjc

## 2.4.0 / 2014-10-17

* fixed a bug on executing the coercion function of subcommands option. Closes #270
* added `Command.prototype.name` to retrieve command name. Closes #264 #266 @tonylukasavage
* added `Command.prototype.opts` to retrieve all the options as a simple object of key-value pairs. Closes #262 @tonylukasavage
* fixed a bug on subcommand name. Closes #248 @jonathandelgado
* fixed function normalize doesn’t honor option terminator. Closes #216 @abbr

## 2.3.0 / 2014-07-16

* add command alias'. Closes PR #210
* fix: Typos. Closes #99
* fix: Unused fs module. Closes #217

## 2.2.0 / 2014-03-29

* add passing of previous option value
* fix: support subcommands on windows. Closes #142
* Now the defaultValue passed as the second argument of the coercion function.

## 2.1.0 / 2013-11-21

* add: allow cflag style option params, unit test, fixes #174

## 2.0.0 / 2013-07-18

* remove input methods (.prompt, .confirm, etc)

## 1.3.2 / 2013-07-18

* add support for sub-commands to co-exist with the original command

## 1.3.1 / 2013-07-18

* add quick .runningCommand hack so you can opt-out of other logic when running a sub command

## 1.3.0 / 2013-07-09

* add EACCES error handling
* fix sub-command --help

## 1.2.0 / 2013-06-13

* allow "-" hyphen as an option argument
* support for RegExp coercion

## 1.1.1 / 2012-11-20

* add more sub-command padding
* fix .usage() when args are present. Closes #106

## 1.1.0 / 2012-11-16

* add git-style executable subcommand support. Closes #94

## 1.0.5 / 2012-10-09

* fix `--name` clobbering. Closes #92
* fix examples/help. Closes #89

## 1.0.4 / 2012-09-03

* add `outputHelp()` method.

## 1.0.3 / 2012-08-30

* remove invalid .version() defaulting

## 1.0.2 / 2012-08-24

* add `--foo=bar` support [arv]
* fix password on node 0.8.8. Make backward compatible with 0.6 [focusaurus]

## 1.0.1 / 2012-08-03

* fix issue #56
* fix tty.setRawMode(mode) was moved to tty.ReadStream#setRawMode() (i.e. process.stdin.setRawMode())

## 1.0.0 / 2012-07-05

* add support for optional option descriptions
* add defaulting of `.version()` to package.json's version

## 0.6.1 / 2012-06-01

* Added: append (yes or no) on confirmation
* Added: allow node.js v0.7.x

## 0.6.0 / 2012-04-10

* Added `.prompt(obj, callback)` support. Closes #49
* Added default support to .choose(). Closes #41
* Fixed the choice example

## 0.5.1 / 2011-12-20

* Fixed `password()` for recent nodes. Closes #36

## 0.5.0 / 2011-12-04

* Added sub-command option support [itay]

## 0.4.3 / 2011-12-04

* Fixed custom help ordering. Closes #32

## 0.4.2 / 2011-11-24

* Added travis support
* Fixed: line-buffered input automatically trimmed. Closes #31

## 0.4.1 / 2011-11-18

* Removed listening for "close" on --help

## 0.4.0 / 2011-11-15

* Added support for `--`. Closes #24

## 0.3.3 / 2011-11-14

* Fixed: wait for close event when writing help info [Jerry Hamlet]

## 0.3.2 / 2011-11-01

* Fixed long flag definitions with values [felixge]

## 0.3.1 / 2011-10-31

* Changed `--version` short flag to `-V` from `-v`
* Changed `.version()` so it's configurable [felixge]

## 0.3.0 / 2011-10-31

* Added support for long flags only. Closes #18

## 0.2.1 / 2011-10-24

* "node": ">= 0.4.x < 0.7.0". Closes #20

## 0.2.0 / 2011-09-26

* Allow for defaults that are not just boolean. Default peassignment only occurs for --no-*, optional, and required arguments. [Jim Isaacs]

## 0.1.0 / 2011-08-24

* Added support for custom `--help` output

## 0.0.5 / 2011-08-18

* Changed: when the user enters nothing prompt for password again
* Fixed issue with passwords beginning with numbers [NuckChorris]

## 0.0.4 / 2011-08-15

* Fixed `Commander#args`

## 0.0.3 / 2011-08-15

* Added default option value support

## 0.0.2 / 2011-08-15

* Added mask support to `Command#password(str[, mask], fn)`
* Added `Command#password(str, fn)`

## 0.0.1 / 2010-01-03

* Initial release

[#599]: https://github.com/tj/commander.js/issues/599
[#611]: https://github.com/tj/commander.js/issues/611
[#697]: https://github.com/tj/commander.js/issues/697
[#795]: https://github.com/tj/commander.js/issues/795
[#915]: https://github.com/tj/commander.js/issues/915
[#938]: https://github.com/tj/commander.js/issues/938
[#963]: https://github.com/tj/commander.js/issues/963
[#974]: https://github.com/tj/commander.js/issues/974
[#980]: https://github.com/tj/commander.js/issues/980
[#987]: https://github.com/tj/commander.js/issues/987
[#990]: https://github.com/tj/commander.js/issues/990
[#991]: https://github.com/tj/commander.js/issues/991
[#999]: https://github.com/tj/commander.js/issues/999
[#1010]: https://github.com/tj/commander.js/pull/1010
[#1018]: https://github.com/tj/commander.js/pull/1018
[#1026]: https://github.com/tj/commander.js/pull/1026
[#1028]: https://github.com/tj/commander.js/pull/1028
[#1035]: https://github.com/tj/commander.js/pull/1035
[#1040]: https://github.com/tj/commander.js/pull/1040

[Unreleased]: https://github.com/tj/commander.js/compare/master...develop
[3.0.1]: https://github.com/tj/commander.js/compare/v3.0.0...v3.0.1<|MERGE_RESOLUTION|>--- conflicted
+++ resolved
@@ -5,7 +5,6 @@
 The format is based on [Keep a Changelog](http://keepachangelog.com/en/1.0.0/)
 and this project adheres to [Semantic Versioning](http://semver.org/spec/v2.0.0.html). (Format adopted after v3.0.0.)
 
-<<<<<<< HEAD
 <!-- markdownlint-disable MD024 -->
 
 ## [Unreleased] (date goes here)
@@ -25,7 +24,7 @@
 * *Breaking* Keep command object out of program.args when action handler called ([#1048])
   * *Breaking* Action handler now passed array of unknown arguments
 * *Breaking* Call default subcommand when there are unknown options ([#1047])
-=======
+
 ## [3.0.2] (2019-09-27)
 
 ### Fixed
@@ -35,7 +34,6 @@
 ### Changed
 
 * update development dependencies
->>>>>>> 2544df81
 
 ## [3.0.1] (2019-08-30)
 
