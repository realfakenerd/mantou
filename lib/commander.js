--- conflicted
+++ resolved
@@ -201,13 +201,6 @@
   var self = this;
   this.parent.on(this.name, function(args, unknown){    
     // Parse any so-far unknown options
-<<<<<<< HEAD
-    var parsed = self.parseOptions(unknown);
-    
-    // If there are still any unknown options, then we simply 
-    // die.
-    if (parsed.unknown.length > 0) {
-=======
     unknown = unknown || [];
     var parsed = self.parseOptions(unknown);
     
@@ -218,7 +211,6 @@
     // die, unless someone asked for help, in which case we give it
     // to them, and then we die.
     if (parsed.unknown.length > 0) {      
->>>>>>> 4788f703
       self.unknownOption(parsed.unknown[0]);
     }
     
@@ -231,16 +223,11 @@
     // Always append ourselves to the end of the arguments,
     // to make sure we match the number of arguments the user
     // expects
-<<<<<<< HEAD
-    args[self.args.length] = self;
-=======
     if (self.args.length) {
       args[self.args.length] = self;
-    }
-    else {
+    } else {
       args.push(self);
     }
->>>>>>> 4788f703
     
     fn.apply(this, args);
   });
@@ -410,26 +397,15 @@
     name = args[0];
     if (this.listeners(name).length) {
       this.emit(args.shift(), args, unknown);
-<<<<<<< HEAD
-    } else {      
-=======
     } else {
->>>>>>> 4788f703
       this.emit('*', args);
     }
-  }
-  else {
-<<<<<<< HEAD
-    // If there were no args and we have unknown options,
-    // then they are extraneous and we need to error.
-    if (unknown.length > 0) {
-=======
+  } else {
     outputHelpIfNecessary(this, unknown);
     
     // If there were no args and we have unknown options,
     // then they are extraneous and we need to error.
     if (unknown.length > 0) {      
->>>>>>> 4788f703
       this.unknownOption(unknown[0]);
     }
   }
@@ -520,7 +496,7 @@
       // If the next argument looks like it might be
       // an argument for this option, we pass it on.
       // If it isn't, then it'll simply be ignored
-      if (argv[i+1] && !(argv[i+1][0] === '-')) {
+      if (argv[i+1] && '-' != argv[i+1][0]) {
         unknownOptions.push(argv[++i]);
       }
       continue;
@@ -999,24 +975,13 @@
  * @api private
  */
 
-<<<<<<< HEAD
-exports.option('-h, --help', 'output usage information');
-exports.on('help', function(){
-  process.stdout.write(this.helpInformation());
-  exports.emit('--help');
-  process.exit(0);
-});
-=======
 function outputHelpIfNecessary(cmd, options) {
   options = options || [];
-  
-  for(var i = 0; i < options.length; i++) {
-    if (options[i] === '--help' || options[i] === '-h') {
+  for (var i = 0; i < options.length; i++) {
+    if (options[i] == '--help' || options[i] == '-h') {
       cmd.emit('--help');
       process.stdout.write(cmd.helpInformation());
       process.exit(0);
     }
   }
-  
-}
->>>>>>> 4788f703
+}