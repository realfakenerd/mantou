const EventEmitter = require('events').EventEmitter;
const childProcess = require('child_process');
const path = require('path');
const fs = require('fs');

const { Argument, humanReadableArgName } = require('./argument.js');
const { CommanderError } = require('./error.js');
const { Help } = require('./help.js');
const { Option, splitOptionFlags } = require('./option.js');
const { suggestSimilar } = require('./suggestSimilar');

// @ts-check

class Command extends EventEmitter {
  /**
   * Initialize a new `Command`.
   *
   * @param {string} [name]
   */

  constructor(name) {
    super();
    /** @type {Command[]} */
    this.commands = [];
    /** @type {Option[]} */
    this.options = [];
    this.parent = null;
    this._allowUnknownOption = false;
    this._allowExcessArguments = true;
    /** @type {Argument[]} */
    this._args = [];
    /** @type {string[]} */
    this.args = []; // cli args with options removed
    this.rawArgs = [];
    this.processedArgs = []; // like .args but after custom processing and collecting variadic
    this._scriptPath = null;
    this._name = name || '';
    this._optionValues = {};
    this._optionValueSources = {}; // default < config < env < cli
    this._storeOptionsAsProperties = false;
    this._actionHandler = null;
    this._executableHandler = false;
    this._executableFile = null; // custom name for executable
    this._executableDir = null; // custom search directory for subcommands
    this._defaultCommandName = null;
    this._exitCallback = null;
    this._aliases = [];
    this._combineFlagAndOptionalValue = true;
    this._description = '';
    this._argsDescription = undefined; // legacy
    this._enablePositionalOptions = false;
    this._passThroughOptions = false;
    this._lifeCycleHooks = {}; // a hash of arrays
    /** @type {boolean | string} */
    this._showHelpAfterError = false;
    this._showSuggestionAfterError = false;

    // see .configureOutput() for docs
    this._outputConfiguration = {
      writeOut: (str) => process.stdout.write(str),
      writeErr: (str) => process.stderr.write(str),
      getOutHelpWidth: () => process.stdout.isTTY ? process.stdout.columns : undefined,
      getErrHelpWidth: () => process.stderr.isTTY ? process.stderr.columns : undefined,
      outputError: (str, write) => write(str)
    };

    this._hidden = false;
    this._hasHelpOption = true;
    this._helpFlags = '-h, --help';
    this._helpDescription = 'display help for command';
    this._helpShortFlag = '-h';
    this._helpLongFlag = '--help';
    this._addImplicitHelpCommand = undefined; // Deliberately undefined, not decided whether true or false
    this._helpCommandName = 'help';
    this._helpCommandnameAndArgs = 'help [command]';
    this._helpCommandDescription = 'display help for command';
    this._helpConfiguration = {};
  }

  /**
   * Copy settings that are useful to have in common across root command and subcommands.
   *
   * (Used internally when adding a command using `.command()` so subcommands inherit parent settings.)
   *
   * @param {Command} sourceCommand
   * @return {Command} returns `this` for executable command
   */
  copyInheritedSettings(sourceCommand) {
    this._outputConfiguration = sourceCommand._outputConfiguration;
    this._hasHelpOption = sourceCommand._hasHelpOption;
    this._helpFlags = sourceCommand._helpFlags;
    this._helpDescription = sourceCommand._helpDescription;
    this._helpShortFlag = sourceCommand._helpShortFlag;
    this._helpLongFlag = sourceCommand._helpLongFlag;
    this._helpCommandName = sourceCommand._helpCommandName;
    this._helpCommandnameAndArgs = sourceCommand._helpCommandnameAndArgs;
    this._helpCommandDescription = sourceCommand._helpCommandDescription;
    this._helpConfiguration = sourceCommand._helpConfiguration;
    this._exitCallback = sourceCommand._exitCallback;
    this._storeOptionsAsProperties = sourceCommand._storeOptionsAsProperties;
    this._combineFlagAndOptionalValue = sourceCommand._combineFlagAndOptionalValue;
    this._allowExcessArguments = sourceCommand._allowExcessArguments;
    this._enablePositionalOptions = sourceCommand._enablePositionalOptions;
    this._showHelpAfterError = sourceCommand._showHelpAfterError;
    this._showSuggestionAfterError = sourceCommand._showSuggestionAfterError;

    return this;
  }

  /**
   * Define a command.
   *
   * There are two styles of command: pay attention to where to put the description.
   *
   * @example
   * // Command implemented using action handler (description is supplied separately to `.command`)
   * program
   *   .command('clone <source> [destination]')
   *   .description('clone a repository into a newly created directory')
   *   .action((source, destination) => {
   *     console.log('clone command called');
   *   });
   *
   * // Command implemented using separate executable file (description is second parameter to `.command`)
   * program
   *   .command('start <service>', 'start named service')
   *   .command('stop [service]', 'stop named service, or all if no name supplied');
   *
   * @param {string} nameAndArgs - command name and arguments, args are `<required>` or `[optional]` and last may also be `variadic...`
   * @param {Object|string} [actionOptsOrExecDesc] - configuration options (for action), or description (for executable)
   * @param {Object} [execOpts] - configuration options (for executable)
   * @return {Command} returns new command for action handler, or `this` for executable command
   */

  command(nameAndArgs, actionOptsOrExecDesc, execOpts) {
    let desc = actionOptsOrExecDesc;
    let opts = execOpts;
    if (typeof desc === 'object' && desc !== null) {
      opts = desc;
      desc = null;
    }
    opts = opts || {};
    const [, name, args] = nameAndArgs.match(/([^ ]+) *(.*)/);

    const cmd = this.createCommand(name);
    if (desc) {
      cmd.description(desc);
      cmd._executableHandler = true;
    }
    if (opts.isDefault) this._defaultCommandName = cmd._name;
    cmd._hidden = !!(opts.noHelp || opts.hidden); // noHelp is deprecated old name for hidden
    cmd._executableFile = opts.executableFile || null; // Custom name for executable file, set missing to null to match constructor
    if (args) cmd.arguments(args);
    this.commands.push(cmd);
    cmd.parent = this;
    cmd.copyInheritedSettings(this);

    if (desc) return this;
    return cmd;
  };

  /**
   * Factory routine to create a new unattached command.
   *
   * See .command() for creating an attached subcommand, which uses this routine to
   * create the command. You can override createCommand to customise subcommands.
   *
   * @param {string} [name]
   * @return {Command} new command
   */

  createCommand(name) {
    return new Command(name);
  };

  /**
   * You can customise the help with a subclass of Help by overriding createHelp,
   * or by overriding Help properties using configureHelp().
   *
   * @return {Help}
   */

  createHelp() {
    return Object.assign(new Help(), this.configureHelp());
  };

  /**
   * You can customise the help by overriding Help properties using configureHelp(),
   * or with a subclass of Help by overriding createHelp().
   *
   * @param {Object} [configuration] - configuration options
   * @return {Command|Object} `this` command for chaining, or stored configuration
   */

  configureHelp(configuration) {
    if (configuration === undefined) return this._helpConfiguration;

    this._helpConfiguration = configuration;
    return this;
  }

  /**
   * The default output goes to stdout and stderr. You can customise this for special
   * applications. You can also customise the display of errors by overriding outputError.
   *
   * The configuration properties are all functions:
   *
   *     // functions to change where being written, stdout and stderr
   *     writeOut(str)
   *     writeErr(str)
   *     // matching functions to specify width for wrapping help
   *     getOutHelpWidth()
   *     getErrHelpWidth()
   *     // functions based on what is being written out
   *     outputError(str, write) // used for displaying errors, and not used for displaying help
   *
   * @param {Object} [configuration] - configuration options
   * @return {Command|Object} `this` command for chaining, or stored configuration
   */

  configureOutput(configuration) {
    if (configuration === undefined) return this._outputConfiguration;

    Object.assign(this._outputConfiguration, configuration);
    return this;
  }

  /**
   * Display the help or a custom message after an error occurs.
   *
   * @param {boolean|string} [displayHelp]
   * @return {Command} `this` command for chaining
   */
  showHelpAfterError(displayHelp = true) {
    if (typeof displayHelp !== 'string') displayHelp = !!displayHelp;
    this._showHelpAfterError = displayHelp;
    return this;
  }

  /**
   * Display suggestion of similar commands for unknown commands, or options for unknown options.
   *
   * @param {boolean} [displaySuggestion]
   * @return {Command} `this` command for chaining
   */
  showSuggestionAfterError(displaySuggestion = true) {
    this._showSuggestionAfterError = !!displaySuggestion;
    return this;
  }

  /**
   * Add a prepared subcommand.
   *
   * See .command() for creating an attached subcommand which inherits settings from its parent.
   *
   * @param {Command} cmd - new subcommand
   * @param {Object} [opts] - configuration options
   * @return {Command} `this` command for chaining
   */

  addCommand(cmd, opts) {
    if (!cmd._name) {
      throw new Error(`Command passed to .addCommand() must have a name
- specify the name in Command constructor or using .name()`);
    }

    opts = opts || {};
    if (opts.isDefault) this._defaultCommandName = cmd._name;
    if (opts.noHelp || opts.hidden) cmd._hidden = true; // modifying passed command due to existing implementation

    this.commands.push(cmd);
    cmd.parent = this;
    return this;
  };

  /**
   * Factory routine to create a new unattached argument.
   *
   * See .argument() for creating an attached argument, which uses this routine to
   * create the argument. You can override createArgument to return a custom argument.
   *
   * @param {string} name
   * @param {string} [description]
   * @return {Argument} new argument
   */

  createArgument(name, description) {
    return new Argument(name, description);
  };

  /**
   * Define argument syntax for command.
   *
   * The default is that the argument is required, and you can explicitly
   * indicate this with <> around the name. Put [] around the name for an optional argument.
   *
   * @example
   * program.argument('<input-file>');
   * program.argument('[output-file]');
   *
   * @param {string} name
   * @param {string} [description]
   * @param {Function|*} [fn] - custom argument processing function
   * @param {*} [defaultValue]
   * @return {Command} `this` command for chaining
   */
  argument(name, description, fn, defaultValue) {
    const argument = this.createArgument(name, description);
    if (typeof fn === 'function') {
      argument.default(defaultValue).argParser(fn);
    } else {
      argument.default(fn);
    }
    this.addArgument(argument);
    return this;
  }

  /**
   * Define argument syntax for command, adding multiple at once (without descriptions).
   *
   * See also .argument().
   *
   * @example
   * program.arguments('<cmd> [env]');
   *
   * @param {string} names
   * @return {Command} `this` command for chaining
   */

  arguments(names) {
    names.split(/ +/).forEach((detail) => {
      this.argument(detail);
    });
    return this;
  };

  /**
   * Define argument syntax for command, adding a prepared argument.
   *
   * @param {Argument} argument
   * @return {Command} `this` command for chaining
   */
  addArgument(argument) {
    const previousArgument = this._args.slice(-1)[0];
    if (previousArgument && previousArgument.variadic) {
      throw new Error(`only the last argument can be variadic '${previousArgument.name()}'`);
    }
    if (argument.required && argument.defaultValue !== undefined && argument.parseArg === undefined) {
      throw new Error(`a default value for a required argument is never used: '${argument.name()}'`);
    }
    this._args.push(argument);
    return this;
  }

  /**
   * Override default decision whether to add implicit help command.
   *
   *    addHelpCommand() // force on
   *    addHelpCommand(false); // force off
   *    addHelpCommand('help [cmd]', 'display help for [cmd]'); // force on with custom details
   *
   * @return {Command} `this` command for chaining
   */

  addHelpCommand(enableOrNameAndArgs, description) {
    if (enableOrNameAndArgs === false) {
      this._addImplicitHelpCommand = false;
    } else {
      this._addImplicitHelpCommand = true;
      if (typeof enableOrNameAndArgs === 'string') {
        this._helpCommandName = enableOrNameAndArgs.split(' ')[0];
        this._helpCommandnameAndArgs = enableOrNameAndArgs;
      }
      this._helpCommandDescription = description || this._helpCommandDescription;
    }
    return this;
  };

  /**
   * @return {boolean}
   * @api private
   */

  _hasImplicitHelpCommand() {
    if (this._addImplicitHelpCommand === undefined) {
      return this.commands.length && !this._actionHandler && !this._findCommand('help');
    }
    return this._addImplicitHelpCommand;
  };

  /**
   * Add hook for life cycle event.
   *
   * @param {string} event
   * @param {Function} listener
   * @return {Command} `this` command for chaining
   */

  hook(event, listener) {
    const allowedValues = ['preAction', 'postAction'];
    if (!allowedValues.includes(event)) {
      throw new Error(`Unexpected value for event passed to hook : '${event}'.
Expecting one of '${allowedValues.join("', '")}'`);
    }
    if (this._lifeCycleHooks[event]) {
      this._lifeCycleHooks[event].push(listener);
    } else {
      this._lifeCycleHooks[event] = [listener];
    }
    return this;
  }

  /**
   * Register callback to use as replacement for calling process.exit.
   *
   * @param {Function} [fn] optional callback which will be passed a CommanderError, defaults to throwing
   * @return {Command} `this` command for chaining
   */

  exitOverride(fn) {
    if (fn) {
      this._exitCallback = fn;
    } else {
      this._exitCallback = (err) => {
        if (err.code !== 'commander.executeSubCommandAsync') {
          throw err;
        } else {
          // Async callback from spawn events, not useful to throw.
        }
      };
    }
    return this;
  };

  /**
   * Call process.exit, and _exitCallback if defined.
   *
   * @param {number} exitCode exit code for using with process.exit
   * @param {string} code an id string representing the error
   * @param {string} message human-readable description of the error
   * @return never
   * @api private
   */

  _exit(exitCode, code, message) {
    if (this._exitCallback) {
      this._exitCallback(new CommanderError(exitCode, code, message));
      // Expecting this line is not reached.
    }
    process.exit(exitCode);
  };

  /**
   * Register callback `fn` for the command.
   *
   * @example
   * program
   *   .command('serve')
   *   .description('start service')
   *   .action(function() {
   *      // do work here
   *   });
   *
   * @param {Function} fn
   * @return {Command} `this` command for chaining
   */

  action(fn) {
    const listener = (args) => {
      // The .action callback takes an extra parameter which is the command or options.
      const expectedArgsCount = this._args.length;
      const actionArgs = args.slice(0, expectedArgsCount);
      if (this._storeOptionsAsProperties) {
        actionArgs[expectedArgsCount] = this; // backwards compatible "options"
      } else {
        actionArgs[expectedArgsCount] = this.opts();
      }
      actionArgs.push(this);

      return fn.apply(this, actionArgs);
    };
    this._actionHandler = listener;
    return this;
  };

  /**
   * Factory routine to create a new unattached option.
   *
   * See .option() for creating an attached option, which uses this routine to
   * create the option. You can override createOption to return a custom option.
   *
   * @param {string} flags
   * @param {string} [description]
   * @return {Option} new option
   */

  createOption(flags, description) {
    return new Option(flags, description);
  };

  /**
   * Add an option.
   *
   * @param {Option} option
   * @return {Command} `this` command for chaining
   */
  addOption(option) {
    const oname = option.name();
    const name = option.attributeName();

    let defaultValue = option.defaultValue;

    // preassign default value for --no-*, [optional], <required>, or plain flag if boolean value
    if (option.negate || option.optional || option.required || typeof defaultValue === 'boolean') {
      // when --no-foo we make sure default is true, unless a --foo option is already defined
      if (option.negate) {
        const positiveLongFlag = option.long.replace(/^--no-/, '--');
        defaultValue = this._findOption(positiveLongFlag) ? this.getOptionValue(name) : true;
      }
      // preassign only if we have a default
      if (defaultValue !== undefined) {
        this.setOptionValueWithSource(name, defaultValue, 'default');
      }
    }

    // register the option
    this.options.push(option);

    // handler for cli and env supplied values
    const handleOptionValue = (val, invalidValueMessage, valueSource) => {
      // Note: using closure to access lots of lexical scoped variables.
      const oldValue = this.getOptionValue(name);

      // custom processing
      if (val !== null && option.parseArg) {
        try {
          val = option.parseArg(val, oldValue === undefined ? defaultValue : oldValue);
        } catch (err) {
          if (err.code === 'commander.invalidArgument') {
            const message = `${invalidValueMessage} ${err.message}`;
            this._displayError(err.exitCode, err.code, message);
          }
          throw err;
        }
      } else if (val !== null && option.variadic) {
        val = option._concatValue(val, oldValue);
      }

      // unassigned or boolean value
      if (typeof oldValue === 'boolean' || typeof oldValue === 'undefined') {
        // if no value, negate false, and we have a default, then use it!
        if (val == null) {
          this.setOptionValueWithSource(name, option.negate ? false : defaultValue || true, valueSource);
        } else {
          this.setOptionValueWithSource(name, val, valueSource);
        }
      } else if (val !== null) {
        // reassign
        this.setOptionValueWithSource(name, option.negate ? false : val, valueSource);
      }
    };

    this.on('option:' + oname, (val) => {
      const invalidValueMessage = `error: option '${option.flags}' argument '${val}' is invalid.`;
      handleOptionValue(val, invalidValueMessage, 'cli');
    });

    if (option.envVar) {
      this.on('optionEnv:' + oname, (val) => {
        const invalidValueMessage = `error: option '${option.flags}' value '${val}' from env '${option.envVar}' is invalid.`;
        handleOptionValue(val, invalidValueMessage, 'env');
      });
    }

    return this;
  }

  /**
   * Internal implementation shared by .option() and .requiredOption()
   *
   * @api private
   */
  _optionEx(config, flags, description, fn, defaultValue) {
    const option = this.createOption(flags, description);
    option.makeOptionMandatory(!!config.mandatory);
    if (typeof fn === 'function') {
      option.default(defaultValue).argParser(fn);
    } else if (fn instanceof RegExp) {
      // deprecated
      const regex = fn;
      fn = (val, def) => {
        const m = regex.exec(val);
        return m ? m[0] : def;
      };
      option.default(defaultValue).argParser(fn);
    } else {
      option.default(fn);
    }

    return this.addOption(option);
  }

  /**
   * Define option with `flags`, `description` and optional
   * coercion `fn`.
   *
   * The `flags` string contains the short and/or long flags,
   * separated by comma, a pipe or space. The following are all valid
   * all will output this way when `--help` is used.
   *
   *     "-p, --pepper"
   *     "-p|--pepper"
   *     "-p --pepper"
   *
   * @example
   * // simple boolean defaulting to undefined
   * program.option('-p, --pepper', 'add pepper');
   *
   * program.pepper
   * // => undefined
   *
   * --pepper
   * program.pepper
   * // => true
   *
   * // simple boolean defaulting to true (unless non-negated option is also defined)
   * program.option('-C, --no-cheese', 'remove cheese');
   *
   * program.cheese
   * // => true
   *
   * --no-cheese
   * program.cheese
   * // => false
   *
   * // required argument
   * program.option('-C, --chdir <path>', 'change the working directory');
   *
   * --chdir /tmp
   * program.chdir
   * // => "/tmp"
   *
   * // optional argument
   * program.option('-c, --cheese [type]', 'add cheese [marble]');
   *
   * @param {string} flags
   * @param {string} [description]
   * @param {Function|*} [fn] - custom option processing function or default value
   * @param {*} [defaultValue]
   * @return {Command} `this` command for chaining
   */

  option(flags, description, fn, defaultValue) {
    return this._optionEx({}, flags, description, fn, defaultValue);
  };

  /**
  * Add a required option which must have a value after parsing. This usually means
  * the option must be specified on the command line. (Otherwise the same as .option().)
  *
  * The `flags` string contains the short and/or long flags, separated by comma, a pipe or space.
  *
  * @param {string} flags
  * @param {string} [description]
  * @param {Function|*} [fn] - custom option processing function or default value
  * @param {*} [defaultValue]
  * @return {Command} `this` command for chaining
  */

  requiredOption(flags, description, fn, defaultValue) {
    return this._optionEx({ mandatory: true }, flags, description, fn, defaultValue);
  };

  /**
   * Alter parsing of short flags with optional values.
   *
   * @example
   * // for `.option('-f,--flag [value]'):
   * program.combineFlagAndOptionalValue(true);  // `-f80` is treated like `--flag=80`, this is the default behaviour
   * program.combineFlagAndOptionalValue(false) // `-fb` is treated like `-f -b`
   *
   * @param {Boolean} [combine=true] - if `true` or omitted, an optional value can be specified directly after the flag.
   */
  combineFlagAndOptionalValue(combine = true) {
    this._combineFlagAndOptionalValue = !!combine;
    return this;
  };

  /**
   * Allow unknown options on the command line.
   *
   * @param {Boolean} [allowUnknown=true] - if `true` or omitted, no error will be thrown
   * for unknown options.
   */
  allowUnknownOption(allowUnknown = true) {
    this._allowUnknownOption = !!allowUnknown;
    return this;
  };

  /**
   * Allow excess command-arguments on the command line. Pass false to make excess arguments an error.
   *
   * @param {Boolean} [allowExcess=true] - if `true` or omitted, no error will be thrown
   * for excess arguments.
   */
  allowExcessArguments(allowExcess = true) {
    this._allowExcessArguments = !!allowExcess;
    return this;
  };

  /**
   * Enable positional options. Positional means global options are specified before subcommands which lets
   * subcommands reuse the same option names, and also enables subcommands to turn on passThroughOptions.
   * The default behaviour is non-positional and global options may appear anywhere on the command line.
   *
   * @param {Boolean} [positional=true]
   */
  enablePositionalOptions(positional = true) {
    this._enablePositionalOptions = !!positional;
    return this;
  };

  /**
   * Pass through options that come after command-arguments rather than treat them as command-options,
   * so actual command-options come before command-arguments. Turning this on for a subcommand requires
   * positional options to have been enabled on the program (parent commands).
   * The default behaviour is non-positional and options may appear before or after command-arguments.
   *
   * @param {Boolean} [passThrough=true]
   * for unknown options.
   */
  passThroughOptions(passThrough = true) {
    this._passThroughOptions = !!passThrough;
    if (!!this.parent && passThrough && !this.parent._enablePositionalOptions) {
      throw new Error('passThroughOptions can not be used without turning on enablePositionalOptions for parent command(s)');
    }
    return this;
  };

  /**
    * Whether to store option values as properties on command object,
    * or store separately (specify false). In both cases the option values can be accessed using .opts().
    *
    * @param {boolean} [storeAsProperties=true]
    * @return {Command} `this` command for chaining
    */

  storeOptionsAsProperties(storeAsProperties = true) {
    this._storeOptionsAsProperties = !!storeAsProperties;
    if (this.options.length) {
      throw new Error('call .storeOptionsAsProperties() before adding options');
    }
    return this;
  };

  /**
   * Retrieve option value.
   *
   * @param {string} key
   * @return {Object} value
   */

  getOptionValue(key) {
    if (this._storeOptionsAsProperties) {
      return this[key];
    }
    return this._optionValues[key];
  };

  /**
   * Store option value.
   *
   * @param {string} key
   * @param {Object} value
   * @return {Command} `this` command for chaining
   */

  setOptionValue(key, value) {
    if (this._storeOptionsAsProperties) {
      this[key] = value;
    } else {
      this._optionValues[key] = value;
    }
    return this;
  };

  /**
   * Store option value and where the value came from.
    *
    * @param {string} key
    * @param {Object} value
    * @param {string} source - expected values are default/config/env/cli
    * @return {Command} `this` command for chaining
    */

  setOptionValueWithSource(key, value, source) {
    this.setOptionValue(key, value);
    this._optionValueSources[key] = source;
    return this;
  }

  /**
<<<<<<< HEAD
   * Get user arguments from implied or explicit arguments.
   * Side-effects: set _scriptPath if args included script. Used for default program name, and subcommand searches.
=======
    * Get source of option value.
    * Expected values are default | config | env | cli
    *
    * @param {string} key
    * @return {string}
    */

  getOptionValueSource(key) {
    return this._optionValueSources[key];
  };

  /**
   * Get user arguments implied or explicit arguments.
   * Side-effects: set _scriptPath if args included application, and use that to set implicit command name.
>>>>>>> 43f47438
   *
   * @api private
   */

  _prepareUserArgs(argv, parseOptions) {
    if (argv !== undefined && !Array.isArray(argv)) {
      throw new Error('first parameter to parse must be array or undefined');
    }
    parseOptions = parseOptions || {};

    // Default to using process.argv
    if (argv === undefined) {
      argv = process.argv;
      // @ts-ignore: unknown property
      if (process.versions && process.versions.electron) {
        parseOptions.from = 'electron';
      }
    }
    this.rawArgs = argv.slice();

    // make it a little easier for callers by supporting various argv conventions
    let userArgs;
    switch (parseOptions.from) {
      case undefined:
      case 'node':
        this._scriptPath = argv[1];
        userArgs = argv.slice(2);
        break;
      case 'electron':
        // @ts-ignore: unknown property
        if (process.defaultApp) {
          this._scriptPath = argv[1];
          userArgs = argv.slice(2);
        } else {
          userArgs = argv.slice(1);
        }
        break;
      case 'user':
        userArgs = argv.slice(0);
        break;
      default:
        throw new Error(`unexpected parse option { from: '${parseOptions.from}' }`);
    }

    // Find default name for program from arguments.
    if (!this._name && this._scriptPath) this.nameFromFilename(this._scriptPath);
    this._name = this._name || 'program';

    return userArgs;
  }

  /**
   * Parse `argv`, setting options and invoking commands when defined.
   *
   * The default expectation is that the arguments are from node and have the application as argv[0]
   * and the script being run in argv[1], with user parameters after that.
   *
   * @example
   * program.parse(process.argv);
   * program.parse(); // implicitly use process.argv and auto-detect node vs electron conventions
   * program.parse(my-args, { from: 'user' }); // just user supplied arguments, nothing special about argv[0]
   *
   * @param {string[]} [argv] - optional, defaults to process.argv
   * @param {Object} [parseOptions] - optionally specify style of options with from: node/user/electron
   * @param {string} [parseOptions.from] - where the args are from: 'node', 'user', 'electron'
   * @return {Command} `this` command for chaining
   */

  parse(argv, parseOptions) {
    const userArgs = this._prepareUserArgs(argv, parseOptions);
    this._parseCommand([], userArgs);

    return this;
  };

  /**
   * Parse `argv`, setting options and invoking commands when defined.
   *
   * Use parseAsync instead of parse if any of your action handlers are async. Returns a Promise.
   *
   * The default expectation is that the arguments are from node and have the application as argv[0]
   * and the script being run in argv[1], with user parameters after that.
   *
   * @example
   * await program.parseAsync(process.argv);
   * await program.parseAsync(); // implicitly use process.argv and auto-detect node vs electron conventions
   * await program.parseAsync(my-args, { from: 'user' }); // just user supplied arguments, nothing special about argv[0]
   *
   * @param {string[]} [argv]
   * @param {Object} [parseOptions]
   * @param {string} parseOptions.from - where the args are from: 'node', 'user', 'electron'
   * @return {Promise}
   */

  async parseAsync(argv, parseOptions) {
    const userArgs = this._prepareUserArgs(argv, parseOptions);
    await this._parseCommand([], userArgs);

    return this;
  };

  /**
   * Execute a sub-command executable.
   *
   * @api private
   */

  _executeSubCommand(subcommand, args) {
    args = args.slice();
    let launchWithNode = false; // Use node for source targets so do not need to get permissions correct, and on Windows.
    const sourceExt = ['.js', '.ts', '.tsx', '.mjs', '.cjs'];

    function findFile(baseDir, baseName) {
      // Look for specified file
      const localBin = path.resolve(baseDir, baseName);
      if (fs.existsSync(localBin)) return localBin;

      // Stop looking if candidate already has an expected extension.
      if (sourceExt.includes(path.extname(baseName))) return undefined;

      // Try all the extensions.
      const foundExt = sourceExt.find(ext => fs.existsSync(`${localBin}${ext}`));
      if (foundExt) return `${localBin}${foundExt}`;

      return undefined;
    }

    // Not checking for help first. Unlikely to have mandatory and executable, and can't robustly test for help flags in external command.
    this._checkForMissingMandatoryOptions();

    // executableFile and executableDir might be full path, or just a name
    let executableFile = subcommand._executableFile || `${this._name}-${subcommand._name}`;
    let executableDir = this._executableDir || '';
    if (this._scriptPath) {
      let resolvedScriptPath; // resolve possible symlink for installed npm binary
      try {
        resolvedScriptPath = fs.realpathSync(this._scriptPath);
      } catch (err) {
        resolvedScriptPath = this._scriptPath;
      }
      executableDir = path.resolve(path.dirname(resolvedScriptPath), executableDir);
    }

    // Look for a local file in preference to a command in PATH.
    if (executableDir) {
      let localFile = findFile(executableDir, executableFile);

      // Legacy search using prefix of script name instead of command name
      if (!localFile && !subcommand._executableFile && this._scriptPath) {
        const legacyName = path.basename(this._scriptPath, path.extname(this._scriptPath));
        if (legacyName !== this._name) {
          localFile = findFile(executableDir, `${legacyName}-${subcommand._name}`);
        }
      }
      executableFile = localFile || executableFile;
    }

    launchWithNode = sourceExt.includes(path.extname(executableFile));

    let proc;
    if (process.platform !== 'win32') {
      if (launchWithNode) {
        args.unshift(executableFile);
        // add executable arguments to spawn
        args = incrementNodeInspectorPort(process.execArgv).concat(args);

        proc = childProcess.spawn(process.argv[0], args, { stdio: 'inherit' });
      } else {
        proc = childProcess.spawn(executableFile, args, { stdio: 'inherit' });
      }
    } else {
      args.unshift(executableFile);
      // add executable arguments to spawn
      args = incrementNodeInspectorPort(process.execArgv).concat(args);
      proc = childProcess.spawn(process.execPath, args, { stdio: 'inherit' });
    }

    if (!proc.killed) { // testing mainly to avoid leak warnings during unit tests with mocked spawn
      const signals = ['SIGUSR1', 'SIGUSR2', 'SIGTERM', 'SIGINT', 'SIGHUP'];
      signals.forEach((signal) => {
        // @ts-ignore
        process.on(signal, () => {
          if (proc.killed === false && proc.exitCode === null) {
            proc.kill(signal);
          }
        });
      });
    }

    // By default terminate process when spawned process terminates.
    // Suppressing the exit if exitCallback defined is a bit messy and of limited use, but does allow process to stay running!
    const exitCallback = this._exitCallback;
    if (!exitCallback) {
      proc.on('close', process.exit.bind(process));
    } else {
      proc.on('close', () => {
        exitCallback(new CommanderError(process.exitCode || 0, 'commander.executeSubCommandAsync', '(close)'));
      });
    }
    proc.on('error', (err) => {
      // @ts-ignore
      if (err.code === 'ENOENT') {
        const executableDirMessage = executableDir
          ? `searched for local subcommand relative to directory '${executableDir}'`
          : 'no directory for search for local subcommand, use .executableDir() to supply a custom directory';
        const executableMissing = `'${executableFile}' does not exist
 - if '${subcommand._name}' is not meant to be an executable command, remove description parameter from '.command()' and use '.description()' instead
 - if the default executable name is not suitable, use the executableFile option to supply a custom name or path
 - ${executableDirMessage}`;
        throw new Error(executableMissing);
      // @ts-ignore
      } else if (err.code === 'EACCES') {
        throw new Error(`'${executableFile}' not executable`);
      }
      if (!exitCallback) {
        process.exit(1);
      } else {
        const wrappedError = new CommanderError(1, 'commander.executeSubCommandAsync', '(error)');
        wrappedError.nestedError = err;
        exitCallback(wrappedError);
      }
    });

    // Store the reference to the child process
    this.runningCommand = proc;
  };

  /**
   * @api private
   */

  _dispatchSubcommand(commandName, operands, unknown) {
    const subCommand = this._findCommand(commandName);
    if (!subCommand) this.help({ error: true });

    if (subCommand._executableHandler) {
      this._executeSubCommand(subCommand, operands.concat(unknown));
    } else {
      return subCommand._parseCommand(operands, unknown);
    }
  };

  /**
   * Check this.args against expected this._args.
   *
   * @api private
   */

  _checkNumberOfArguments() {
    // too few
    this._args.forEach((arg, i) => {
      if (arg.required && this.args[i] == null) {
        this.missingArgument(arg.name());
      }
    });
    // too many
    if (this._args.length > 0 && this._args[this._args.length - 1].variadic) {
      return;
    }
    if (this.args.length > this._args.length) {
      this._excessArguments(this.args);
    }
  };

  /**
   * Process this.args using this._args and save as this.processedArgs!
   *
   * @api private
   */

  _processArguments() {
    const myParseArg = (argument, value, previous) => {
      // Extra processing for nice error message on parsing failure.
      let parsedValue = value;
      if (value !== null && argument.parseArg) {
        try {
          parsedValue = argument.parseArg(value, previous);
        } catch (err) {
          if (err.code === 'commander.invalidArgument') {
            const message = `error: command-argument value '${value}' is invalid for argument '${argument.name()}'. ${err.message}`;
            this._displayError(err.exitCode, err.code, message);
          }
          throw err;
        }
      }
      return parsedValue;
    };

    this._checkNumberOfArguments();

    const processedArgs = [];
    this._args.forEach((declaredArg, index) => {
      let value = declaredArg.defaultValue;
      if (declaredArg.variadic) {
        // Collect together remaining arguments for passing together as an array.
        if (index < this.args.length) {
          value = this.args.slice(index);
          if (declaredArg.parseArg) {
            value = value.reduce((processed, v) => {
              return myParseArg(declaredArg, v, processed);
            }, declaredArg.defaultValue);
          }
        } else if (value === undefined) {
          value = [];
        }
      } else if (index < this.args.length) {
        value = this.args[index];
        if (declaredArg.parseArg) {
          value = myParseArg(declaredArg, value, declaredArg.defaultValue);
        }
      }
      processedArgs[index] = value;
    });
    this.processedArgs = processedArgs;
  }

  /**
   * Once we have a promise we chain, but call synchronously until then.
   *
   * @param {Promise|undefined} promise
   * @param {Function} fn
   * @return {Promise|undefined}
   * @api private
   */

  _chainOrCall(promise, fn) {
    // thenable
    if (promise && promise.then && typeof promise.then === 'function') {
      // already have a promise, chain callback
      return promise.then(() => fn());
    }
    // callback might return a promise
    return fn();
  }

  /**
   *
   * @param {Promise|undefined} promise
   * @param {string} event
   * @return {Promise|undefined}
   * @api private
   */

  _chainOrCallHooks(promise, event) {
    let result = promise;
    const hooks = [];
    getCommandAndParents(this)
      .reverse()
      .filter(cmd => cmd._lifeCycleHooks[event] !== undefined)
      .forEach(hookedCommand => {
        hookedCommand._lifeCycleHooks[event].forEach((callback) => {
          hooks.push({ hookedCommand, callback });
        });
      });
    if (event === 'postAction') {
      hooks.reverse();
    }

    hooks.forEach((hookDetail) => {
      result = this._chainOrCall(result, () => {
        return hookDetail.callback(hookDetail.hookedCommand, this);
      });
    });
    return result;
  }

  /**
   * Process arguments in context of this command.
   * Returns action result, in case it is a promise.
   *
   * @api private
   */

  _parseCommand(operands, unknown) {
    const parsed = this.parseOptions(unknown);
    this._parseOptionsEnv(); // after cli, so parseArg not called on both cli and env
    operands = operands.concat(parsed.operands);
    unknown = parsed.unknown;
    this.args = operands.concat(unknown);

    if (operands && this._findCommand(operands[0])) {
      return this._dispatchSubcommand(operands[0], operands.slice(1), unknown);
    }
    if (this._hasImplicitHelpCommand() && operands[0] === this._helpCommandName) {
      if (operands.length === 1) {
        this.help();
      }
      return this._dispatchSubcommand(operands[1], [], [this._helpLongFlag]);
    }
    if (this._defaultCommandName) {
      outputHelpIfRequested(this, unknown); // Run the help for default command from parent rather than passing to default command
      return this._dispatchSubcommand(this._defaultCommandName, operands, unknown);
    }
    if (this.commands.length && this.args.length === 0 && !this._actionHandler && !this._defaultCommandName) {
      // probably missing subcommand and no handler, user needs help (and exit)
      this.help({ error: true });
    }

    outputHelpIfRequested(this, parsed.unknown);
    this._checkForMissingMandatoryOptions();

    // We do not always call this check to avoid masking a "better" error, like unknown command.
    const checkForUnknownOptions = () => {
      if (parsed.unknown.length > 0) {
        this.unknownOption(parsed.unknown[0]);
      }
    };

    const commandEvent = `command:${this.name()}`;
    if (this._actionHandler) {
      checkForUnknownOptions();
      this._processArguments();

      let actionResult;
      actionResult = this._chainOrCallHooks(actionResult, 'preAction');
      actionResult = this._chainOrCall(actionResult, () => this._actionHandler(this.processedArgs));
      if (this.parent) this.parent.emit(commandEvent, operands, unknown); // legacy
      actionResult = this._chainOrCallHooks(actionResult, 'postAction');
      return actionResult;
    }
    if (this.parent && this.parent.listenerCount(commandEvent)) {
      checkForUnknownOptions();
      this._processArguments();
      this.parent.emit(commandEvent, operands, unknown); // legacy
    } else if (operands.length) {
      if (this._findCommand('*')) { // legacy default command
        return this._dispatchSubcommand('*', operands, unknown);
      }
      if (this.listenerCount('command:*')) {
        // skip option check, emit event for possible misspelling suggestion
        this.emit('command:*', operands, unknown);
      } else if (this.commands.length) {
        this.unknownCommand();
      } else {
        checkForUnknownOptions();
        this._processArguments();
      }
    } else if (this.commands.length) {
      checkForUnknownOptions();
      // This command has subcommands and nothing hooked up at this level, so display help (and exit).
      this.help({ error: true });
    } else {
      checkForUnknownOptions();
      this._processArguments();
      // fall through for caller to handle after calling .parse()
    }
  };

  /**
   * Find matching command.
   *
   * @api private
   */
  _findCommand(name) {
    if (!name) return undefined;
    return this.commands.find(cmd => cmd._name === name || cmd._aliases.includes(name));
  };

  /**
   * Return an option matching `arg` if any.
   *
   * @param {string} arg
   * @return {Option}
   * @api private
   */

  _findOption(arg) {
    return this.options.find(option => option.is(arg));
  };

  /**
   * Display an error message if a mandatory option does not have a value.
   * Lazy calling after checking for help flags from leaf subcommand.
   *
   * @api private
   */

  _checkForMissingMandatoryOptions() {
    // Walk up hierarchy so can call in subcommand after checking for displaying help.
    for (let cmd = this; cmd; cmd = cmd.parent) {
      cmd.options.forEach((anOption) => {
        if (anOption.mandatory && (cmd.getOptionValue(anOption.attributeName()) === undefined)) {
          cmd.missingMandatoryOptionValue(anOption);
        }
      });
    }
  };

  /**
   * Parse options from `argv` removing known options,
   * and return argv split into operands and unknown arguments.
   *
   * Examples:
   *
   *     argv => operands, unknown
   *     --known kkk op => [op], []
   *     op --known kkk => [op], []
   *     sub --unknown uuu op => [sub], [--unknown uuu op]
   *     sub -- --unknown uuu op => [sub --unknown uuu op], []
   *
   * @param {String[]} argv
   * @return {{operands: String[], unknown: String[]}}
   */

  parseOptions(argv) {
    const operands = []; // operands, not options or values
    const unknown = []; // first unknown option and remaining unknown args
    let dest = operands;
    const args = argv.slice();

    function maybeOption(arg) {
      return arg.length > 1 && arg[0] === '-';
    }

    // parse options
    let activeVariadicOption = null;
    while (args.length) {
      const arg = args.shift();

      // literal
      if (arg === '--') {
        if (dest === unknown) dest.push(arg);
        dest.push(...args);
        break;
      }

      if (activeVariadicOption && !maybeOption(arg)) {
        this.emit(`option:${activeVariadicOption.name()}`, arg);
        continue;
      }
      activeVariadicOption = null;

      if (maybeOption(arg)) {
        const option = this._findOption(arg);
        // recognised option, call listener to assign value with possible custom processing
        if (option) {
          if (option.required) {
            const value = args.shift();
            if (value === undefined) this.optionMissingArgument(option);
            this.emit(`option:${option.name()}`, value);
          } else if (option.optional) {
            let value = null;
            // historical behaviour is optional value is following arg unless an option
            if (args.length > 0 && !maybeOption(args[0])) {
              value = args.shift();
            }
            this.emit(`option:${option.name()}`, value);
          } else { // boolean flag
            this.emit(`option:${option.name()}`);
          }
          activeVariadicOption = option.variadic ? option : null;
          continue;
        }
      }

      // Look for combo options following single dash, eat first one if known.
      if (arg.length > 2 && arg[0] === '-' && arg[1] !== '-') {
        const option = this._findOption(`-${arg[1]}`);
        if (option) {
          if (option.required || (option.optional && this._combineFlagAndOptionalValue)) {
            // option with value following in same argument
            this.emit(`option:${option.name()}`, arg.slice(2));
          } else {
            // boolean option, emit and put back remainder of arg for further processing
            this.emit(`option:${option.name()}`);
            args.unshift(`-${arg.slice(2)}`);
          }
          continue;
        }
      }

      // Look for known long flag with value, like --foo=bar
      if (/^--[^=]+=/.test(arg)) {
        const index = arg.indexOf('=');
        const option = this._findOption(arg.slice(0, index));
        if (option && (option.required || option.optional)) {
          this.emit(`option:${option.name()}`, arg.slice(index + 1));
          continue;
        }
      }

      // Not a recognised option by this command.
      // Might be a command-argument, or subcommand option, or unknown option, or help command or option.

      // An unknown option means further arguments also classified as unknown so can be reprocessed by subcommands.
      if (maybeOption(arg)) {
        dest = unknown;
      }

      // If using positionalOptions, stop processing our options at subcommand.
      if ((this._enablePositionalOptions || this._passThroughOptions) && operands.length === 0 && unknown.length === 0) {
        if (this._findCommand(arg)) {
          operands.push(arg);
          if (args.length > 0) unknown.push(...args);
          break;
        } else if (arg === this._helpCommandName && this._hasImplicitHelpCommand()) {
          operands.push(arg);
          if (args.length > 0) operands.push(...args);
          break;
        } else if (this._defaultCommandName) {
          unknown.push(arg);
          if (args.length > 0) unknown.push(...args);
          break;
        }
      }

      // If using passThroughOptions, stop processing options at first command-argument.
      if (this._passThroughOptions) {
        dest.push(arg);
        if (args.length > 0) dest.push(...args);
        break;
      }

      // add arg
      dest.push(arg);
    }

    return { operands, unknown };
  };

  /**
   * Return an object containing options as key-value pairs
   *
   * @return {Object}
   */
  opts() {
    if (this._storeOptionsAsProperties) {
      // Preserve original behaviour so backwards compatible when still using properties
      const result = {};
      const len = this.options.length;

      for (let i = 0; i < len; i++) {
        const key = this.options[i].attributeName();
        result[key] = key === this._versionOptionName ? this._version : this[key];
      }
      return result;
    }

    return this._optionValues;
  };

  /**
   * Internal bottleneck for handling of parsing errors.
   *
   * @api private
   */
  _displayError(exitCode, code, message) {
    this._outputConfiguration.outputError(`${message}\n`, this._outputConfiguration.writeErr);
    if (typeof this._showHelpAfterError === 'string') {
      this._outputConfiguration.writeErr(`${this._showHelpAfterError}\n`);
    } else if (this._showHelpAfterError) {
      this._outputConfiguration.writeErr('\n');
      this.outputHelp({ error: true });
    }
    this._exit(exitCode, code, message);
  }

  /**
   * Apply any option related environment variables, if option does
   * not have a value from cli or client code.
   *
   * @api private
   */
  _parseOptionsEnv() {
    this.options.forEach((option) => {
      if (option.envVar && option.envVar in process.env) {
        const optionKey = option.attributeName();
        // Priority check. Do not overwrite cli or options from unknown source (client-code).
        if (this.getOptionValue(optionKey) === undefined || ['default', 'config', 'env'].includes(this.getOptionValueSource(optionKey))) {
          if (option.required || option.optional) { // option can take a value
            // keep very simple, optional always takes value
            this.emit(`optionEnv:${option.name()}`, process.env[option.envVar]);
          } else { // boolean
            // keep very simple, only care that envVar defined and not the value
            this.emit(`optionEnv:${option.name()}`);
          }
        }
      }
    });
  }

  /**
   * Argument `name` is missing.
   *
   * @param {string} name
   * @api private
   */

  missingArgument(name) {
    const message = `error: missing required argument '${name}'`;
    this._displayError(1, 'commander.missingArgument', message);
  };

  /**
   * `Option` is missing an argument.
   *
   * @param {Option} option
   * @api private
   */

  optionMissingArgument(option) {
    const message = `error: option '${option.flags}' argument missing`;
    this._displayError(1, 'commander.optionMissingArgument', message);
  };

  /**
   * `Option` does not have a value, and is a mandatory option.
   *
   * @param {Option} option
   * @api private
   */

  missingMandatoryOptionValue(option) {
    const message = `error: required option '${option.flags}' not specified`;
    this._displayError(1, 'commander.missingMandatoryOptionValue', message);
  };

  /**
   * Unknown option `flag`.
   *
   * @param {string} flag
   * @api private
   */

  unknownOption(flag) {
    if (this._allowUnknownOption) return;
    let suggestion = '';

    if (flag.startsWith('--') && this._showSuggestionAfterError) {
      // Looping to pick up the global options too
      let candidateFlags = [];
      let command = this;
      do {
        const moreFlags = command.createHelp().visibleOptions(command)
          .filter(option => option.long)
          .map(option => option.long);
        candidateFlags = candidateFlags.concat(moreFlags);
        command = command.parent;
      } while (command && !command._enablePositionalOptions);
      suggestion = suggestSimilar(flag, candidateFlags);
    }

    const message = `error: unknown option '${flag}'${suggestion}`;
    this._displayError(1, 'commander.unknownOption', message);
  };

  /**
   * Excess arguments, more than expected.
   *
   * @param {string[]} receivedArgs
   * @api private
   */

  _excessArguments(receivedArgs) {
    if (this._allowExcessArguments) return;

    const expected = this._args.length;
    const s = (expected === 1) ? '' : 's';
    const forSubcommand = this.parent ? ` for '${this.name()}'` : '';
    const message = `error: too many arguments${forSubcommand}. Expected ${expected} argument${s} but got ${receivedArgs.length}.`;
    this._displayError(1, 'commander.excessArguments', message);
  };

  /**
   * Unknown command.
   *
   * @api private
   */

  unknownCommand() {
    const unknownName = this.args[0];
    let suggestion = '';

    if (this._showSuggestionAfterError) {
      const candidateNames = [];
      this.createHelp().visibleCommands(this).forEach((command) => {
        candidateNames.push(command.name());
        // just visible alias
        if (command.alias()) candidateNames.push(command.alias());
      });
      suggestion = suggestSimilar(unknownName, candidateNames);
    }

    const message = `error: unknown command '${unknownName}'${suggestion}`;
    this._displayError(1, 'commander.unknownCommand', message);
  };

  /**
   * Set the program version to `str`.
   *
   * This method auto-registers the "-V, --version" flag
   * which will print the version number when passed.
   *
   * You can optionally supply the  flags and description to override the defaults.
   *
   * @param {string} str
   * @param {string} [flags]
   * @param {string} [description]
   * @return {this | string} `this` command for chaining, or version string if no arguments
   */

  version(str, flags, description) {
    if (str === undefined) return this._version;
    this._version = str;
    flags = flags || '-V, --version';
    description = description || 'output the version number';
    const versionOption = this.createOption(flags, description);
    this._versionOptionName = versionOption.attributeName();
    this.options.push(versionOption);
    this.on('option:' + versionOption.name(), () => {
      this._outputConfiguration.writeOut(`${str}\n`);
      this._exit(0, 'commander.version', str);
    });
    return this;
  };

  /**
   * Set the description to `str`.
   *
   * @param {string} [str]
   * @param {Object} [argsDescription]
   * @return {string|Command}
   */
  description(str, argsDescription) {
    if (str === undefined && argsDescription === undefined) return this._description;
    this._description = str;
    if (argsDescription) {
      this._argsDescription = argsDescription;
    }
    return this;
  };

  /**
   * Set an alias for the command.
   *
   * You may call more than once to add multiple aliases. Only the first alias is shown in the auto-generated help.
   *
   * @param {string} [alias]
   * @return {string|Command}
   */

  alias(alias) {
    if (alias === undefined) return this._aliases[0]; // just return first, for backwards compatibility

    /** @type {Command} */
    let command = this;
    if (this.commands.length !== 0 && this.commands[this.commands.length - 1]._executableHandler) {
      // assume adding alias for last added executable subcommand, rather than this
      command = this.commands[this.commands.length - 1];
    }

    if (alias === command._name) throw new Error('Command alias can\'t be the same as its name');

    command._aliases.push(alias);
    return this;
  };

  /**
   * Set aliases for the command.
   *
   * Only the first alias is shown in the auto-generated help.
   *
   * @param {string[]} [aliases]
   * @return {string[]|Command}
   */

  aliases(aliases) {
    // Getter for the array of aliases is the main reason for having aliases() in addition to alias().
    if (aliases === undefined) return this._aliases;

    aliases.forEach((alias) => this.alias(alias));
    return this;
  };

  /**
   * Set / get the command usage `str`.
   *
   * @param {string} [str]
   * @return {String|Command}
   */

  usage(str) {
    if (str === undefined) {
      if (this._usage) return this._usage;

      const args = this._args.map((arg) => {
        return humanReadableArgName(arg);
      });
      return [].concat(
        (this.options.length || this._hasHelpOption ? '[options]' : []),
        (this.commands.length ? '[command]' : []),
        (this._args.length ? args : [])
      ).join(' ');
    }

    this._usage = str;
    return this;
  };

  /**
   * Get or set the name of the command.
   *
   * @param {string} [str]
   * @return {string|Command}
   */

  name(str) {
    if (str === undefined) return this._name;
    this._name = str;
    return this;
  };

  /**
   * Set the name of the command from script filename, such as process.argv[1],
   * or require.main.filename, or __filename.
   *
   * (Used internally and public although not documented in README.)
   *
   * @example
   * program.nameFromFilename(require.main.filename);
   *
   * @param {string} filename
   * @return {Command}
   */

  nameFromFilename(filename) {
    this._name = path.basename(filename, path.extname(filename));

    return this;
  }

  /**
   * Get or set the directory for searching for executable subcommands of this command.
   *
   * @example
   * program.executableDir(__dirname);
   * // or
   * program.executableDir('subcommands');
   *
   * @param {string} [path]
   * @return {string|Command}
   */

  executableDir(path) {
    if (path === undefined) return this._executableDir;
    this._executableDir = path;
    return this;
  };

  /**
   * Return program help documentation.
   *
   * @param {{ error: boolean }} [contextOptions] - pass {error:true} to wrap for stderr instead of stdout
   * @return {string}
   */

  helpInformation(contextOptions) {
    const helper = this.createHelp();
    if (helper.helpWidth === undefined) {
      helper.helpWidth = (contextOptions && contextOptions.error) ? this._outputConfiguration.getErrHelpWidth() : this._outputConfiguration.getOutHelpWidth();
    }
    return helper.formatHelp(this, helper);
  };

  /**
   * @api private
   */

  _getHelpContext(contextOptions) {
    contextOptions = contextOptions || {};
    const context = { error: !!contextOptions.error };
    let write;
    if (context.error) {
      write = (arg) => this._outputConfiguration.writeErr(arg);
    } else {
      write = (arg) => this._outputConfiguration.writeOut(arg);
    }
    context.write = contextOptions.write || write;
    context.command = this;
    return context;
  }

  /**
   * Output help information for this command.
   *
   * Outputs built-in help, and custom text added using `.addHelpText()`.
   *
   * @param {{ error: boolean } | Function} [contextOptions] - pass {error:true} to write to stderr instead of stdout
   */

  outputHelp(contextOptions) {
    let deprecatedCallback;
    if (typeof contextOptions === 'function') {
      deprecatedCallback = contextOptions;
      contextOptions = undefined;
    }
    const context = this._getHelpContext(contextOptions);

    getCommandAndParents(this).reverse().forEach(command => command.emit('beforeAllHelp', context));
    this.emit('beforeHelp', context);

    let helpInformation = this.helpInformation(context);
    if (deprecatedCallback) {
      helpInformation = deprecatedCallback(helpInformation);
      if (typeof helpInformation !== 'string' && !Buffer.isBuffer(helpInformation)) {
        throw new Error('outputHelp callback must return a string or a Buffer');
      }
    }
    context.write(helpInformation);

    this.emit(this._helpLongFlag); // deprecated
    this.emit('afterHelp', context);
    getCommandAndParents(this).forEach(command => command.emit('afterAllHelp', context));
  };

  /**
   * You can pass in flags and a description to override the help
   * flags and help description for your command. Pass in false to
   * disable the built-in help option.
   *
   * @param {string | boolean} [flags]
   * @param {string} [description]
   * @return {Command} `this` command for chaining
   */

  helpOption(flags, description) {
    if (typeof flags === 'boolean') {
      this._hasHelpOption = flags;
      return this;
    }
    this._helpFlags = flags || this._helpFlags;
    this._helpDescription = description || this._helpDescription;

    const helpFlags = splitOptionFlags(this._helpFlags);
    this._helpShortFlag = helpFlags.shortFlag;
    this._helpLongFlag = helpFlags.longFlag;

    return this;
  };

  /**
   * Output help information and exit.
   *
   * Outputs built-in help, and custom text added using `.addHelpText()`.
   *
   * @param {{ error: boolean }} [contextOptions] - pass {error:true} to write to stderr instead of stdout
   */

  help(contextOptions) {
    this.outputHelp(contextOptions);
    let exitCode = process.exitCode || 0;
    if (exitCode === 0 && contextOptions && typeof contextOptions !== 'function' && contextOptions.error) {
      exitCode = 1;
    }
    // message: do not have all displayed text available so only passing placeholder.
    this._exit(exitCode, 'commander.help', '(outputHelp)');
  };

  /**
   * Add additional text to be displayed with the built-in help.
   *
   * Position is 'before' or 'after' to affect just this command,
   * and 'beforeAll' or 'afterAll' to affect this command and all its subcommands.
   *
   * @param {string} position - before or after built-in help
   * @param {string | Function} text - string to add, or a function returning a string
   * @return {Command} `this` command for chaining
   */
  addHelpText(position, text) {
    const allowedValues = ['beforeAll', 'before', 'after', 'afterAll'];
    if (!allowedValues.includes(position)) {
      throw new Error(`Unexpected value for position to addHelpText.
Expecting one of '${allowedValues.join("', '")}'`);
    }
    const helpEvent = `${position}Help`;
    this.on(helpEvent, (context) => {
      let helpStr;
      if (typeof text === 'function') {
        helpStr = text({ error: context.error, command: context.command });
      } else {
        helpStr = text;
      }
      // Ignore falsy value when nothing to output.
      if (helpStr) {
        context.write(`${helpStr}\n`);
      }
    });
    return this;
  }
};

/**
 * Output help information if help flags specified
 *
 * @param {Command} cmd - command to output help for
 * @param {Array} args - array of options to search for help flags
 * @api private
 */

function outputHelpIfRequested(cmd, args) {
  const helpOption = cmd._hasHelpOption && args.find(arg => arg === cmd._helpLongFlag || arg === cmd._helpShortFlag);
  if (helpOption) {
    cmd.outputHelp();
    // (Do not have all displayed text available so only passing placeholder.)
    cmd._exit(0, 'commander.helpDisplayed', '(outputHelp)');
  }
}

/**
 * Scan arguments and increment port number for inspect calls (to avoid conflicts when spawning new command).
 *
 * @param {string[]} args - array of arguments from node.execArgv
 * @returns {string[]}
 * @api private
 */

function incrementNodeInspectorPort(args) {
  // Testing for these options:
  //  --inspect[=[host:]port]
  //  --inspect-brk[=[host:]port]
  //  --inspect-port=[host:]port
  return args.map((arg) => {
    if (!arg.startsWith('--inspect')) {
      return arg;
    }
    let debugOption;
    let debugHost = '127.0.0.1';
    let debugPort = '9229';
    let match;
    if ((match = arg.match(/^(--inspect(-brk)?)$/)) !== null) {
      // e.g. --inspect
      debugOption = match[1];
    } else if ((match = arg.match(/^(--inspect(-brk|-port)?)=([^:]+)$/)) !== null) {
      debugOption = match[1];
      if (/^\d+$/.test(match[3])) {
        // e.g. --inspect=1234
        debugPort = match[3];
      } else {
        // e.g. --inspect=localhost
        debugHost = match[3];
      }
    } else if ((match = arg.match(/^(--inspect(-brk|-port)?)=([^:]+):(\d+)$/)) !== null) {
      // e.g. --inspect=localhost:1234
      debugOption = match[1];
      debugHost = match[3];
      debugPort = match[4];
    }

    if (debugOption && debugPort !== '0') {
      return `${debugOption}=${debugHost}:${parseInt(debugPort) + 1}`;
    }
    return arg;
  });
}

/**
 * @param {Command} startCommand
 * @returns {Command[]}
 * @api private
 */

function getCommandAndParents(startCommand) {
  const result = [];
  for (let command = startCommand; command; command = command.parent) {
    result.push(command);
  }
  return result;
}

exports.Command = Command;<|MERGE_RESOLUTION|>--- conflicted
+++ resolved
@@ -800,10 +800,6 @@
   }
 
   /**
-<<<<<<< HEAD
-   * Get user arguments from implied or explicit arguments.
-   * Side-effects: set _scriptPath if args included script. Used for default program name, and subcommand searches.
-=======
     * Get source of option value.
     * Expected values are default | config | env | cli
     *
@@ -816,9 +812,8 @@
   };
 
   /**
-   * Get user arguments implied or explicit arguments.
+   * Get user arguments from implied or explicit arguments.
    * Side-effects: set _scriptPath if args included application, and use that to set implicit command name.
->>>>>>> 43f47438
    *
    * @api private
    */
