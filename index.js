--- conflicted
+++ resolved
@@ -901,12 +901,8 @@
       this.emit('command:*', args, unknown);
     }
   } else {
-<<<<<<< HEAD
-    outputHelpIfNecessary(this, unknown);
-=======
     outputHelpIfRequested(this, unknown);
 
->>>>>>> 40929568
     // If there were no args and we have unknown options,
     // then they are extraneous and we need to error.
     if (unknown.length > 0 && !this.defaultExecutable) {
