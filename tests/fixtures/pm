#!/usr/bin/env node

<<<<<<< HEAD
var { program } = require('../../');
=======
process.env.FORCE_COLOR = 0; // work-around bug in Jest: https://github.com/jestjs/jest/issues/14391

var program = require('../../');
>>>>>>> 744ee3f3

program
  .version('0.0.1')
  .command('install [name]', 'install one or more packages').alias('i')
  .command('search [query]', 'search with optional query').alias('s')
  .command('cache', 'actions dealing with the cache').alias('c')
  .command('echo', 'echo arguments')
  .command('list', 'list packages installed').alias('lst')
  .command('listen', 'listen for supported signal events').alias('l')
  .command('publish', 'publish or update package').alias('p')
  .command('default', 'default command', { hidden: true, isDefault: true })
  .command('specifyInstall', 'specify install subcommand', { executableFile: 'pm-install' })
  .command('specifyPublish', 'specify publish subcommand', { executableFile: 'pm-publish' })
  .command('silent', 'silently succeed')
  .parse(process.argv);<|MERGE_RESOLUTION|>--- conflicted
+++ resolved
@@ -1,12 +1,8 @@
 #!/usr/bin/env node
 
-<<<<<<< HEAD
 var { program } = require('../../');
-=======
+
 process.env.FORCE_COLOR = 0; // work-around bug in Jest: https://github.com/jestjs/jest/issues/14391
-
-var program = require('../../');
->>>>>>> 744ee3f3
 
 program
   .version('0.0.1')
