--- conflicted
+++ resolved
@@ -8,7 +8,6 @@
 <!-- markdownlint-disable MD024 -->
 <!-- markdownlint-disable MD004 -->
 
-<<<<<<< HEAD
 ## [Unreleased] (date goes here)
 
 ### Changed
@@ -27,7 +26,6 @@
 // const program = require('commander');
 const { program } = require('commander');
 ```
-=======
 ## [11.1.0] (2023-10-13)
 
 ### Fixed
@@ -51,7 +49,6 @@
 ### Deprecated
 
 - `Command._args` was private anyway, but now available as `registeredArguments` ([#2010])
->>>>>>> 7d08bc74
 
 ## [11.0.0] (2023-06-16)
 
