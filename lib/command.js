const EventEmitter = require('events').EventEmitter;
const childProcess = require('child_process');
const path = require('path');
const fs = require('fs');

const { Argument, humanReadableArgName } = require('./argument.js');
const { CommanderError } = require('./error.js');
const { Help } = require('./help.js');
const { Option, splitOptionFlags } = require('./option.js');

// @ts-check

class Command extends EventEmitter {
  /**
   * Initialize a new `Command`.
   *
   * @param {string} [name]
   */

  constructor(name) {
    super();
    /** @type {Command[]} */
    this.commands = [];
    /** @type {Option[]} */
    this.options = [];
    this.parent = null;
    this._allowUnknownOption = false;
    this._allowExcessArguments = true;
    /** @type {Argument[]} */
    this._args = [];
    /** @type {string[]} */
    this.args = []; // cli args with options removed
    this.rawArgs = [];
    this.processedArgs = []; // like .args but after custom processing and collecting variadic
    this._scriptPath = null;
    this._name = name || '';
    this._optionValues = {};
    this._optionValueSources = {}; // default < env < cli
    this._storeOptionsAsProperties = false;
    this._actionHandler = null;
    this._executableHandler = false;
    this._executableFile = null; // custom name for executable
    this._executableDir = null; // custom search directory for subcommands
    this._defaultCommandName = null;
    this._exitCallback = null;
    this._aliases = [];
    this._combineFlagAndOptionalValue = true;
    this._description = '';
    this._argsDescription = undefined; // legacy
    this._enablePositionalOptions = false;
    this._passThroughOptions = false;
    this._lifeCycleHooks = {}; // a hash of arrays
    /** @type {boolean | string} */
    this._showHelpAfterError = false;

    // see .configureOutput() for docs
    this._outputConfiguration = {
      writeOut: (str) => process.stdout.write(str),
      writeErr: (str) => process.stderr.write(str),
      getOutHelpWidth: () => process.stdout.isTTY ? process.stdout.columns : undefined,
      getErrHelpWidth: () => process.stderr.isTTY ? process.stderr.columns : undefined,
      outputError: (str, write) => write(str)
    };

    this._hidden = false;
    this._hasHelpOption = true;
    this._helpFlags = '-h, --help';
    this._helpDescription = 'display help for command';
    this._helpShortFlag = '-h';
    this._helpLongFlag = '--help';
    this._addImplicitHelpCommand = undefined; // Deliberately undefined, not decided whether true or false
    this._helpCommandName = 'help';
    this._helpCommandnameAndArgs = 'help [command]';
    this._helpCommandDescription = 'display help for command';
    this._helpConfiguration = {};
  }

  /**
   * Copy settings that are useful to have in common across root command and subcommands.
   *
   * (Used internally when adding a command using `.command()` so subcommands inherit parent settings.)
   *
   * @param {Command} sourceCommand
   * @return {Command} returns `this` for executable command
   */
  copyInheritedSettings(sourceCommand) {
    this._outputConfiguration = sourceCommand._outputConfiguration;
    this._hasHelpOption = sourceCommand._hasHelpOption;
    this._helpFlags = sourceCommand._helpFlags;
    this._helpDescription = sourceCommand._helpDescription;
    this._helpShortFlag = sourceCommand._helpShortFlag;
    this._helpLongFlag = sourceCommand._helpLongFlag;
    this._helpCommandName = sourceCommand._helpCommandName;
    this._helpCommandnameAndArgs = sourceCommand._helpCommandnameAndArgs;
    this._helpCommandDescription = sourceCommand._helpCommandDescription;
    this._helpConfiguration = sourceCommand._helpConfiguration;
    this._exitCallback = sourceCommand._exitCallback;
    this._storeOptionsAsProperties = sourceCommand._storeOptionsAsProperties;
    this._combineFlagAndOptionalValue = sourceCommand._combineFlagAndOptionalValue;
    this._allowExcessArguments = sourceCommand._allowExcessArguments;
    this._enablePositionalOptions = sourceCommand._enablePositionalOptions;
    this._showHelpAfterError = sourceCommand._showHelpAfterError;

    return this;
  }

  /**
   * Define a command.
   *
   * There are two styles of command: pay attention to where to put the description.
   *
   * @example
   * // Command implemented using action handler (description is supplied separately to `.command`)
   * program
   *   .command('clone <source> [destination]')
   *   .description('clone a repository into a newly created directory')
   *   .action((source, destination) => {
   *     console.log('clone command called');
   *   });
   *
   * // Command implemented using separate executable file (description is second parameter to `.command`)
   * program
   *   .command('start <service>', 'start named service')
   *   .command('stop [service]', 'stop named service, or all if no name supplied');
   *
   * @param {string} nameAndArgs - command name and arguments, args are `<required>` or `[optional]` and last may also be `variadic...`
   * @param {Object|string} [actionOptsOrExecDesc] - configuration options (for action), or description (for executable)
   * @param {Object} [execOpts] - configuration options (for executable)
   * @return {Command} returns new command for action handler, or `this` for executable command
   */

  command(nameAndArgs, actionOptsOrExecDesc, execOpts) {
    let desc = actionOptsOrExecDesc;
    let opts = execOpts;
    if (typeof desc === 'object' && desc !== null) {
      opts = desc;
      desc = null;
    }
    opts = opts || {};
    const [, name, args] = nameAndArgs.match(/([^ ]+) *(.*)/);

    const cmd = this.createCommand(name);
    if (desc) {
      cmd.description(desc);
      cmd._executableHandler = true;
    }
    if (opts.isDefault) this._defaultCommandName = cmd._name;
    cmd._hidden = !!(opts.noHelp || opts.hidden); // noHelp is deprecated old name for hidden
    cmd._executableFile = opts.executableFile || null; // Custom name for executable file, set missing to null to match constructor
    if (args) cmd.arguments(args);
    this.commands.push(cmd);
    cmd.parent = this;
    cmd.copyInheritedSettings(this);

    if (desc) return this;
    return cmd;
  };

  /**
   * Factory routine to create a new unattached command.
   *
   * See .command() for creating an attached subcommand, which uses this routine to
   * create the command. You can override createCommand to customise subcommands.
   *
   * @param {string} [name]
   * @return {Command} new command
   */

  createCommand(name) {
    return new Command(name);
  };

  /**
   * You can customise the help with a subclass of Help by overriding createHelp,
   * or by overriding Help properties using configureHelp().
   *
   * @return {Help}
   */

  createHelp() {
    return Object.assign(new Help(), this.configureHelp());
  };

  /**
   * You can customise the help by overriding Help properties using configureHelp(),
   * or with a subclass of Help by overriding createHelp().
   *
   * @param {Object} [configuration] - configuration options
   * @return {Command|Object} `this` command for chaining, or stored configuration
   */

  configureHelp(configuration) {
    if (configuration === undefined) return this._helpConfiguration;

    this._helpConfiguration = configuration;
    return this;
  }

  /**
   * The default output goes to stdout and stderr. You can customise this for special
   * applications. You can also customise the display of errors by overriding outputError.
   *
   * The configuration properties are all functions:
   *
   *     // functions to change where being written, stdout and stderr
   *     writeOut(str)
   *     writeErr(str)
   *     // matching functions to specify width for wrapping help
   *     getOutHelpWidth()
   *     getErrHelpWidth()
   *     // functions based on what is being written out
   *     outputError(str, write) // used for displaying errors, and not used for displaying help
   *
   * @param {Object} [configuration] - configuration options
   * @return {Command|Object} `this` command for chaining, or stored configuration
   */

  configureOutput(configuration) {
    if (configuration === undefined) return this._outputConfiguration;

    Object.assign(this._outputConfiguration, configuration);
    return this;
  }

  /**
   * Display the help or a custom message after an error occurs.
   *
   * @param {boolean|string} [displayHelp]
   * @return {Command} `this` command for chaining
   */
  showHelpAfterError(displayHelp = true) {
    if (typeof displayHelp !== 'string') displayHelp = !!displayHelp;
    this._showHelpAfterError = displayHelp;
    return this;
  }

  /**
   * Add a prepared subcommand.
   *
   * See .command() for creating an attached subcommand which inherits settings from its parent.
   *
   * @param {Command} cmd - new subcommand
   * @param {Object} [opts] - configuration options
   * @return {Command} `this` command for chaining
   */

  addCommand(cmd, opts) {
    if (!cmd._name) {
      throw new Error(`Command passed to .addCommand() must have a name
- specify the name in Command constructor or using .name()`);
    }

    opts = opts || {};
    if (opts.isDefault) this._defaultCommandName = cmd._name;
    if (opts.noHelp || opts.hidden) cmd._hidden = true; // modifying passed command due to existing implementation

    this.commands.push(cmd);
    cmd.parent = this;
    return this;
  };

  /**
   * Factory routine to create a new unattached argument.
   *
   * See .argument() for creating an attached argument, which uses this routine to
   * create the argument. You can override createArgument to return a custom argument.
   *
   * @param {string} name
   * @param {string} [description]
   * @return {Argument} new argument
   */

  createArgument(name, description) {
    return new Argument(name, description);
  };

  /**
   * Define argument syntax for command.
   *
   * The default is that the argument is required, and you can explicitly
   * indicate this with <> around the name. Put [] around the name for an optional argument.
   *
   * @example
   * program.argument('<input-file>');
   * program.argument('[output-file]');
   *
   * @param {string} name
   * @param {string} [description]
   * @param {Function|*} [fn] - custom argument processing function
   * @param {*} [defaultValue]
   * @return {Command} `this` command for chaining
   */
  argument(name, description, fn, defaultValue) {
    const argument = this.createArgument(name, description);
    if (typeof fn === 'function') {
      argument.default(defaultValue).argParser(fn);
    } else {
      argument.default(fn);
    }
    this.addArgument(argument);
    return this;
  }

  /**
   * Define argument syntax for command, adding multiple at once (without descriptions).
   *
   * See also .argument().
   *
   * @example
   * program.arguments('<cmd> [env]');
   *
   * @param {string} names
   * @return {Command} `this` command for chaining
   */

  arguments(names) {
    names.split(/ +/).forEach((detail) => {
      this.argument(detail);
    });
    return this;
  };

  /**
   * Define argument syntax for command, adding a prepared argument.
   *
   * @param {Argument} argument
   * @return {Command} `this` command for chaining
   */
  addArgument(argument) {
    const previousArgument = this._args.slice(-1)[0];
    if (previousArgument && previousArgument.variadic) {
      throw new Error(`only the last argument can be variadic '${previousArgument.name()}'`);
    }
    if (argument.required && argument.defaultValue !== undefined && argument.parseArg === undefined) {
      throw new Error(`a default value for a required argument is never used: '${argument.name()}'`);
    }
    this._args.push(argument);
    return this;
  }

  /**
   * Override default decision whether to add implicit help command.
   *
   *    addHelpCommand() // force on
   *    addHelpCommand(false); // force off
   *    addHelpCommand('help [cmd]', 'display help for [cmd]'); // force on with custom details
   *
   * @return {Command} `this` command for chaining
   */

  addHelpCommand(enableOrNameAndArgs, description) {
    if (enableOrNameAndArgs === false) {
      this._addImplicitHelpCommand = false;
    } else {
      this._addImplicitHelpCommand = true;
      if (typeof enableOrNameAndArgs === 'string') {
        this._helpCommandName = enableOrNameAndArgs.split(' ')[0];
        this._helpCommandnameAndArgs = enableOrNameAndArgs;
      }
      this._helpCommandDescription = description || this._helpCommandDescription;
    }
    return this;
  };

  /**
   * @return {boolean}
   * @api private
   */

  _hasImplicitHelpCommand() {
    if (this._addImplicitHelpCommand === undefined) {
      return this.commands.length && !this._actionHandler && !this._findCommand('help');
    }
    return this._addImplicitHelpCommand;
  };

  /**
   * Add hook for life cycle event.
   *
   * @param {string} event
   * @param {Function} listener
   * @return {Command} `this` command for chaining
   */

  hook(event, listener) {
    const allowedValues = ['preAction', 'postAction'];
    if (!allowedValues.includes(event)) {
      throw new Error(`Unexpected value for event passed to hook : '${event}'.
Expecting one of '${allowedValues.join("', '")}'`);
    }
    if (this._lifeCycleHooks[event]) {
      this._lifeCycleHooks[event].push(listener);
    } else {
      this._lifeCycleHooks[event] = [listener];
    }
    return this;
  }

  /**
   * Register callback to use as replacement for calling process.exit.
   *
   * @param {Function} [fn] optional callback which will be passed a CommanderError, defaults to throwing
   * @return {Command} `this` command for chaining
   */

  exitOverride(fn) {
    if (fn) {
      this._exitCallback = fn;
    } else {
      this._exitCallback = (err) => {
        if (err.code !== 'commander.executeSubCommandAsync') {
          throw err;
        } else {
          // Async callback from spawn events, not useful to throw.
        }
      };
    }
    return this;
  };

  /**
   * Call process.exit, and _exitCallback if defined.
   *
   * @param {number} exitCode exit code for using with process.exit
   * @param {string} code an id string representing the error
   * @param {string} message human-readable description of the error
   * @return never
   * @api private
   */

  _exit(exitCode, code, message) {
    if (this._exitCallback) {
      this._exitCallback(new CommanderError(exitCode, code, message));
      // Expecting this line is not reached.
    }
    process.exit(exitCode);
  };

  /**
   * Register callback `fn` for the command.
   *
   * @example
   * program
   *   .command('help')
   *   .description('display verbose help')
   *   .action(function() {
   *      // output help here
   *   });
   *
   * @param {Function} fn
   * @return {Command} `this` command for chaining
   */

  action(fn) {
    const listener = (args) => {
      // The .action callback takes an extra parameter which is the command or options.
      const expectedArgsCount = this._args.length;
      const actionArgs = args.slice(0, expectedArgsCount);
      if (this._storeOptionsAsProperties) {
        actionArgs[expectedArgsCount] = this; // backwards compatible "options"
      } else {
        actionArgs[expectedArgsCount] = this.opts();
      }
      actionArgs.push(this);

      return fn.apply(this, actionArgs);
    };
    this._actionHandler = listener;
    return this;
  };

  /**
   * Factory routine to create a new unattached option.
   *
   * See .option() for creating an attached option, which uses this routine to
   * create the option. You can override createOption to return a custom option.
   *
   * @param {string} flags
   * @param {string} [description]
   * @return {Option} new option
   */

  createOption(flags, description) {
    return new Option(flags, description);
  };

  /**
   * Add an option.
   *
   * @param {Option} option
   * @return {Command} `this` command for chaining
   */
  addOption(option) {
    const oname = option.name();
    const name = option.attributeName();

    let defaultValue = option.defaultValue;

    // preassign default value for --no-*, [optional], <required>, or plain flag if boolean value
    if (option.negate || option.optional || option.required || typeof defaultValue === 'boolean') {
      // when --no-foo we make sure default is true, unless a --foo option is already defined
      if (option.negate) {
        const positiveLongFlag = option.long.replace(/^--no-/, '--');
        defaultValue = this._findOption(positiveLongFlag) ? this.getOptionValue(name) : true;
      }
      // preassign only if we have a default
      if (defaultValue !== undefined) {
        this._setOptionValueWithSource(name, defaultValue, 'default');
      }
    }

    // register the option
    this.options.push(option);

    // handler for cli and env supplied values
    const handleOptionValue = (val, invalidValueMessage, valueSource) => {
      // Note: using closure to access lots of lexical scoped variables.
      const oldValue = this.getOptionValue(name);

      // custom processing
      if (val !== null && option.parseArg) {
        try {
          val = option.parseArg(val, oldValue === undefined ? defaultValue : oldValue);
        } catch (err) {
          if (err.code === 'commander.invalidArgument') {
            const message = `${invalidValueMessage} ${err.message}`;
            this._displayError(err.exitCode, err.code, message);
          }
          throw err;
        }
      } else if (val !== null && option.variadic) {
        val = option._concatValue(val, oldValue);
      }

      // unassigned or boolean value
      if (typeof oldValue === 'boolean' || typeof oldValue === 'undefined') {
        // if no value, negate false, and we have a default, then use it!
        if (val == null) {
          this._setOptionValueWithSource(name, option.negate ? false : defaultValue || true, valueSource);
        } else {
          this._setOptionValueWithSource(name, val, valueSource);
        }
      } else if (val !== null) {
        // reassign
        this._setOptionValueWithSource(name, option.negate ? false : val, valueSource);
      }
    };

    this.on('option:' + oname, (val) => {
      const invalidValueMessage = `error: option '${option.flags}' argument '${val}' is invalid.`;
      handleOptionValue(val, invalidValueMessage, 'cli');
    });

    if (option.envVar) {
      this.on('optionEnv:' + oname, (val) => {
        const invalidValueMessage = `error: option '${option.flags}' value '${val}' from env '${option.envVar}' is invalid.`;
        handleOptionValue(val, invalidValueMessage, 'env');
      });
    }

    return this;
  }

  /**
   * Internal implementation shared by .option() and .requiredOption()
   *
   * @api private
   */
  _optionEx(config, flags, description, fn, defaultValue) {
    const option = this.createOption(flags, description);
    option.makeOptionMandatory(!!config.mandatory);
    if (typeof fn === 'function') {
      option.default(defaultValue).argParser(fn);
    } else if (fn instanceof RegExp) {
      // deprecated
      const regex = fn;
      fn = (val, def) => {
        const m = regex.exec(val);
        return m ? m[0] : def;
      };
      option.default(defaultValue).argParser(fn);
    } else {
      option.default(fn);
    }

    return this.addOption(option);
  }

  /**
   * Define option with `flags`, `description` and optional
   * coercion `fn`.
   *
   * The `flags` string contains the short and/or long flags,
   * separated by comma, a pipe or space. The following are all valid
   * all will output this way when `--help` is used.
   *
   *     "-p, --pepper"
   *     "-p|--pepper"
   *     "-p --pepper"
   *
   * @example
   * // simple boolean defaulting to undefined
   * program.option('-p, --pepper', 'add pepper');
   *
   * program.pepper
   * // => undefined
   *
   * --pepper
   * program.pepper
   * // => true
   *
   * // simple boolean defaulting to true (unless non-negated option is also defined)
   * program.option('-C, --no-cheese', 'remove cheese');
   *
   * program.cheese
   * // => true
   *
   * --no-cheese
   * program.cheese
   * // => false
   *
   * // required argument
   * program.option('-C, --chdir <path>', 'change the working directory');
   *
   * --chdir /tmp
   * program.chdir
   * // => "/tmp"
   *
   * // optional argument
   * program.option('-c, --cheese [type]', 'add cheese [marble]');
   *
   * @param {string} flags
   * @param {string} [description]
   * @param {Function|*} [fn] - custom option processing function or default value
   * @param {*} [defaultValue]
   * @return {Command} `this` command for chaining
   */

  option(flags, description, fn, defaultValue) {
    return this._optionEx({}, flags, description, fn, defaultValue);
  };

  /**
  * Add a required option which must have a value after parsing. This usually means
  * the option must be specified on the command line. (Otherwise the same as .option().)
  *
  * The `flags` string contains the short and/or long flags, separated by comma, a pipe or space.
  *
  * @param {string} flags
  * @param {string} [description]
  * @param {Function|*} [fn] - custom option processing function or default value
  * @param {*} [defaultValue]
  * @return {Command} `this` command for chaining
  */

  requiredOption(flags, description, fn, defaultValue) {
    return this._optionEx({ mandatory: true }, flags, description, fn, defaultValue);
  };

  /**
   * Alter parsing of short flags with optional values.
   *
   * @example
   * // for `.option('-f,--flag [value]'):
   * program.combineFlagAndOptionalValue(true);  // `-f80` is treated like `--flag=80`, this is the default behaviour
   * program.combineFlagAndOptionalValue(false) // `-fb` is treated like `-f -b`
   *
   * @param {Boolean} [combine=true] - if `true` or omitted, an optional value can be specified directly after the flag.
   */
  combineFlagAndOptionalValue(combine = true) {
    this._combineFlagAndOptionalValue = !!combine;
    return this;
  };

  /**
   * Allow unknown options on the command line.
   *
   * @param {Boolean} [allowUnknown=true] - if `true` or omitted, no error will be thrown
   * for unknown options.
   */
  allowUnknownOption(allowUnknown = true) {
    this._allowUnknownOption = !!allowUnknown;
    return this;
  };

  /**
   * Allow excess command-arguments on the command line. Pass false to make excess arguments an error.
   *
   * @param {Boolean} [allowExcess=true] - if `true` or omitted, no error will be thrown
   * for excess arguments.
   */
  allowExcessArguments(allowExcess = true) {
    this._allowExcessArguments = !!allowExcess;
    return this;
  };

  /**
   * Enable positional options. Positional means global options are specified before subcommands which lets
   * subcommands reuse the same option names, and also enables subcommands to turn on passThroughOptions.
   * The default behaviour is non-positional and global options may appear anywhere on the command line.
   *
   * @param {Boolean} [positional=true]
   */
  enablePositionalOptions(positional = true) {
    this._enablePositionalOptions = !!positional;
    return this;
  };

  /**
   * Pass through options that come after command-arguments rather than treat them as command-options,
   * so actual command-options come before command-arguments. Turning this on for a subcommand requires
   * positional options to have been enabled on the program (parent commands).
   * The default behaviour is non-positional and options may appear before or after command-arguments.
   *
   * @param {Boolean} [passThrough=true]
   * for unknown options.
   */
  passThroughOptions(passThrough = true) {
    this._passThroughOptions = !!passThrough;
    if (!!this.parent && passThrough && !this.parent._enablePositionalOptions) {
      throw new Error('passThroughOptions can not be used without turning on enablePositionalOptions for parent command(s)');
    }
    return this;
  };

  /**
    * Whether to store option values as properties on command object,
    * or store separately (specify false). In both cases the option values can be accessed using .opts().
    *
    * @param {boolean} [storeAsProperties=true]
    * @return {Command} `this` command for chaining
    */

  storeOptionsAsProperties(storeAsProperties = true) {
    this._storeOptionsAsProperties = !!storeAsProperties;
    if (this.options.length) {
      throw new Error('call .storeOptionsAsProperties() before adding options');
    }
    return this;
  };

  /**
   * Retrieve option value.
   *
   * @param {string} key
   * @return {Object} value
   */

  getOptionValue(key) {
    if (this._storeOptionsAsProperties) {
      return this[key];
    }
    return this._optionValues[key];
  };

  /**
   * Store option value.
   *
   * @param {string} key
   * @param {Object} value
   * @return {Command} `this` command for chaining
   */

  setOptionValue(key, value) {
    if (this._storeOptionsAsProperties) {
      this[key] = value;
    } else {
      this._optionValues[key] = value;
    }
    return this;
  };

  /**
<<<<<<< HEAD
   * Get user arguments from implied or explicit arguments.
   * Side-effects: set _scriptPath if args included script. Used for default program name, and subcommand searches.
=======
   * @api private
   */
  _setOptionValueWithSource(key, value, source) {
    this.setOptionValue(key, value);
    this._optionValueSources[key] = source;
  }

  /**
   * Get user arguments implied or explicit arguments.
   * Side-effects: set _scriptPath if args included application, and use that to set implicit command name.
>>>>>>> 8571a759
   *
   * @api private
   */

  _prepareUserArgs(argv, parseOptions) {
    if (argv !== undefined && !Array.isArray(argv)) {
      throw new Error('first parameter to parse must be array or undefined');
    }
    parseOptions = parseOptions || {};

    // Default to using process.argv
    if (argv === undefined) {
      argv = process.argv;
      // @ts-ignore: unknown property
      if (process.versions && process.versions.electron) {
        parseOptions.from = 'electron';
      }
    }
    this.rawArgs = argv.slice();

    // make it a little easier for callers by supporting various argv conventions
    let userArgs;
    switch (parseOptions.from) {
      case undefined:
      case 'node':
        this._scriptPath = argv[1];
        userArgs = argv.slice(2);
        break;
      case 'electron':
        // @ts-ignore: unknown property
        if (process.defaultApp) {
          this._scriptPath = argv[1];
          userArgs = argv.slice(2);
        } else {
          userArgs = argv.slice(1);
        }
        break;
      case 'user':
        userArgs = argv.slice(0);
        break;
      default:
        throw new Error(`unexpected parse option { from: '${parseOptions.from}' }`);
    }

    // Find default name for program from arguments.
    if (!this._name && this._scriptPath) this.nameFromFilename(this._scriptPath);
    this._name = this._name || 'program';

    return userArgs;
  }

  /**
   * Parse `argv`, setting options and invoking commands when defined.
   *
   * The default expectation is that the arguments are from node and have the application as argv[0]
   * and the script being run in argv[1], with user parameters after that.
   *
   * @example
   * program.parse(process.argv);
   * program.parse(); // implicitly use process.argv and auto-detect node vs electron conventions
   * program.parse(my-args, { from: 'user' }); // just user supplied arguments, nothing special about argv[0]
   *
   * @param {string[]} [argv] - optional, defaults to process.argv
   * @param {Object} [parseOptions] - optionally specify style of options with from: node/user/electron
   * @param {string} [parseOptions.from] - where the args are from: 'node', 'user', 'electron'
   * @return {Command} `this` command for chaining
   */

  parse(argv, parseOptions) {
    const userArgs = this._prepareUserArgs(argv, parseOptions);
    this._parseCommand([], userArgs);

    return this;
  };

  /**
   * Parse `argv`, setting options and invoking commands when defined.
   *
   * Use parseAsync instead of parse if any of your action handlers are async. Returns a Promise.
   *
   * The default expectation is that the arguments are from node and have the application as argv[0]
   * and the script being run in argv[1], with user parameters after that.
   *
   * @example
   * await program.parseAsync(process.argv);
   * await program.parseAsync(); // implicitly use process.argv and auto-detect node vs electron conventions
   * await program.parseAsync(my-args, { from: 'user' }); // just user supplied arguments, nothing special about argv[0]
   *
   * @param {string[]} [argv]
   * @param {Object} [parseOptions]
   * @param {string} parseOptions.from - where the args are from: 'node', 'user', 'electron'
   * @return {Promise}
   */

  async parseAsync(argv, parseOptions) {
    const userArgs = this._prepareUserArgs(argv, parseOptions);
    await this._parseCommand([], userArgs);

    return this;
  };

  /**
   * Execute a sub-command executable.
   *
   * @api private
   */

  _executeSubCommand(subcommand, args) {
    args = args.slice();
    let launchWithNode = false; // Use node for source targets so do not need to get permissions correct, and on Windows.
    const sourceExt = ['.js', '.ts', '.tsx', '.mjs', '.cjs'];

    function findFile(baseDir, baseName) {
      // Look for specified file
      const localBin = path.resolve(baseDir, baseName);
      if (fs.existsSync(localBin)) return localBin;

      // Stop looking if candidate already has an expected extension.
      if (sourceExt.includes(path.extname(baseName))) return undefined;

      // Try all the extensions.
      const foundExt = sourceExt.find(ext => fs.existsSync(`${localBin}${ext}`));
      if (foundExt) return `${localBin}${foundExt}`;

      return undefined;
    }

    // Not checking for help first. Unlikely to have mandatory and executable, and can't robustly test for help flags in external command.
    this._checkForMissingMandatoryOptions();

    // executableFile and executableDir might be full path, or just a name
    let executableFile = subcommand._executableFile || `${this._name}-${subcommand._name}`;
    let executableDir = this._executableDir || '';
    if (this._scriptPath) {
      let resolvedScriptPath; // resolve possible symlink for installed npm binary
      try {
        resolvedScriptPath = fs.realpathSync(this._scriptPath);
      } catch (err) {
        resolvedScriptPath = this._scriptPath;
      }
      executableDir = path.resolve(path.dirname(resolvedScriptPath), executableDir);
    }

    // Look for a local file in preference to a command in PATH.
    if (executableDir) {
      let localFile = findFile(executableDir, executableFile);

      // Legacy search using prefix of script name instead of command name
      if (!localFile && !subcommand._executableFile && this._scriptPath) {
        const legacyName = path.basename(this._scriptPath, path.extname(this._scriptPath));
        if (legacyName !== this._name) {
          localFile = findFile(executableDir, `${legacyName}-${subcommand._name}`);
        }
      }
      executableFile = localFile || executableFile;
    }

    launchWithNode = sourceExt.includes(path.extname(executableFile));

    let proc;
    if (process.platform !== 'win32') {
      if (launchWithNode) {
        args.unshift(executableFile);
        // add executable arguments to spawn
        args = incrementNodeInspectorPort(process.execArgv).concat(args);

        proc = childProcess.spawn(process.argv[0], args, { stdio: 'inherit' });
      } else {
        proc = childProcess.spawn(executableFile, args, { stdio: 'inherit' });
      }
    } else {
      args.unshift(executableFile);
      // add executable arguments to spawn
      args = incrementNodeInspectorPort(process.execArgv).concat(args);
      proc = childProcess.spawn(process.execPath, args, { stdio: 'inherit' });
    }

    if (!proc.killed) { // testing mainly to avoid leak warnings during unit tests with mocked spawn
      const signals = ['SIGUSR1', 'SIGUSR2', 'SIGTERM', 'SIGINT', 'SIGHUP'];
      signals.forEach((signal) => {
        // @ts-ignore
        process.on(signal, () => {
          if (proc.killed === false && proc.exitCode === null) {
            proc.kill(signal);
          }
        });
      });
    }

    // By default terminate process when spawned process terminates.
    // Suppressing the exit if exitCallback defined is a bit messy and of limited use, but does allow process to stay running!
    const exitCallback = this._exitCallback;
    if (!exitCallback) {
      proc.on('close', process.exit.bind(process));
    } else {
      proc.on('close', () => {
        exitCallback(new CommanderError(process.exitCode || 0, 'commander.executeSubCommandAsync', '(close)'));
      });
    }
    proc.on('error', (err) => {
      // @ts-ignore
      if (err.code === 'ENOENT') {
        const executableDirMessage = executableDir
          ? `searched for local subcommand relative to directory '${executableDir}'`
          : 'no directory for search for local subcommand, use .executableDir() to supply a custom directory';
        const executableMissing = `'${executableFile}' does not exist
 - if '${subcommand._name}' is not meant to be an executable command, remove description parameter from '.command()' and use '.description()' instead
 - if the default executable name is not suitable, use the executableFile option to supply a custom name or path
 - ${executableDirMessage}`;
        throw new Error(executableMissing);
      // @ts-ignore
      } else if (err.code === 'EACCES') {
        throw new Error(`'${executableFile}' not executable`);
      }
      if (!exitCallback) {
        process.exit(1);
      } else {
        const wrappedError = new CommanderError(1, 'commander.executeSubCommandAsync', '(error)');
        wrappedError.nestedError = err;
        exitCallback(wrappedError);
      }
    });

    // Store the reference to the child process
    this.runningCommand = proc;
  };

  /**
   * @api private
   */

  _dispatchSubcommand(commandName, operands, unknown) {
    const subCommand = this._findCommand(commandName);
    if (!subCommand) this.help({ error: true });

    if (subCommand._executableHandler) {
      this._executeSubCommand(subCommand, operands.concat(unknown));
    } else {
      return subCommand._parseCommand(operands, unknown);
    }
  };

  /**
   * Check this.args against expected this._args.
   *
   * @api private
   */

  _checkNumberOfArguments() {
    // too few
    this._args.forEach((arg, i) => {
      if (arg.required && this.args[i] == null) {
        this.missingArgument(arg.name());
      }
    });
    // too many
    if (this._args.length > 0 && this._args[this._args.length - 1].variadic) {
      return;
    }
    if (this.args.length > this._args.length) {
      this._excessArguments(this.args);
    }
  };

  /**
   * Process this.args using this._args and save as this.processedArgs!
   *
   * @api private
   */

  _processArguments() {
    const myParseArg = (argument, value, previous) => {
      // Extra processing for nice error message on parsing failure.
      let parsedValue = value;
      if (value !== null && argument.parseArg) {
        try {
          parsedValue = argument.parseArg(value, previous);
        } catch (err) {
          if (err.code === 'commander.invalidArgument') {
            const message = `error: command-argument value '${value}' is invalid for argument '${argument.name()}'. ${err.message}`;
            this._displayError(err.exitCode, err.code, message);
          }
          throw err;
        }
      }
      return parsedValue;
    };

    this._checkNumberOfArguments();

    const processedArgs = [];
    this._args.forEach((declaredArg, index) => {
      let value = declaredArg.defaultValue;
      if (declaredArg.variadic) {
        // Collect together remaining arguments for passing together as an array.
        if (index < this.args.length) {
          value = this.args.slice(index);
          if (declaredArg.parseArg) {
            value = value.reduce((processed, v) => {
              return myParseArg(declaredArg, v, processed);
            }, declaredArg.defaultValue);
          }
        } else if (value === undefined) {
          value = [];
        }
      } else if (index < this.args.length) {
        value = this.args[index];
        if (declaredArg.parseArg) {
          value = myParseArg(declaredArg, value, declaredArg.defaultValue);
        }
      }
      processedArgs[index] = value;
    });
    this.processedArgs = processedArgs;
  }

  /**
   * Once we have a promise we chain, but call synchronously until then.
   *
   * @param {Promise|undefined} promise
   * @param {Function} fn
   * @return {Promise|undefined}
   */

  _chainOrCall(promise, fn) {
    // thenable
    if (promise && promise.then && typeof promise.then === 'function') {
      // already have a promise, chain callback
      return promise.then(() => fn());
    }
    // callback might return a promise
    return fn();
  }

  /**
   *
   * @param {Promise|undefined} promise
   * @param {string} event
   * @return {Promise|undefined}
   * @api private
   */

  _chainOrCallHooks(promise, event) {
    let result = promise;
    const hooks = [];
    getCommandAndParents(this)
      .reverse()
      .filter(cmd => cmd._lifeCycleHooks[event] !== undefined)
      .forEach(hookedCommand => {
        hookedCommand._lifeCycleHooks[event].forEach((callback) => {
          hooks.push({ hookedCommand, callback });
        });
      });
    if (event === 'postAction') {
      hooks.reverse();
    }

    hooks.forEach((hookDetail) => {
      result = this._chainOrCall(result, () => {
        return hookDetail.callback(hookDetail.hookedCommand, this);
      });
    });
    return result;
  }

  /**
   * Process arguments in context of this command.
   * Returns action result, in case it is a promise.
   *
   * @api private
   */

  _parseCommand(operands, unknown) {
    const parsed = this.parseOptions(unknown);
    this._parseOptionsEnv(); // after cli, so parseArg not called on both cli and env
    operands = operands.concat(parsed.operands);
    unknown = parsed.unknown;
    this.args = operands.concat(unknown);

    if (operands && this._findCommand(operands[0])) {
      return this._dispatchSubcommand(operands[0], operands.slice(1), unknown);
    }
    if (this._hasImplicitHelpCommand() && operands[0] === this._helpCommandName) {
      if (operands.length === 1) {
        this.help();
      }
      return this._dispatchSubcommand(operands[1], [], [this._helpLongFlag]);
    }
    if (this._defaultCommandName) {
      outputHelpIfRequested(this, unknown); // Run the help for default command from parent rather than passing to default command
      return this._dispatchSubcommand(this._defaultCommandName, operands, unknown);
    }
    if (this.commands.length && this.args.length === 0 && !this._actionHandler && !this._defaultCommandName) {
      // probably missing subcommand and no handler, user needs help (and exit)
      this.help({ error: true });
    }

    outputHelpIfRequested(this, parsed.unknown);
    this._checkForMissingMandatoryOptions();

    // We do not always call this check to avoid masking a "better" error, like unknown command.
    const checkForUnknownOptions = () => {
      if (parsed.unknown.length > 0) {
        this.unknownOption(parsed.unknown[0]);
      }
    };

    const commandEvent = `command:${this.name()}`;
    if (this._actionHandler) {
      checkForUnknownOptions();
      this._processArguments();

      let actionResult;
      actionResult = this._chainOrCallHooks(actionResult, 'preAction');
      actionResult = this._chainOrCall(actionResult, () => this._actionHandler(this.processedArgs));
      if (this.parent) this.parent.emit(commandEvent, operands, unknown); // legacy
      actionResult = this._chainOrCallHooks(actionResult, 'postAction');
      return actionResult;
    }
    if (this.parent && this.parent.listenerCount(commandEvent)) {
      checkForUnknownOptions();
      this._processArguments();
      this.parent.emit(commandEvent, operands, unknown); // legacy
    } else if (operands.length) {
      if (this._findCommand('*')) { // legacy default command
        return this._dispatchSubcommand('*', operands, unknown);
      }
      if (this.listenerCount('command:*')) {
        // skip option check, emit event for possible misspelling suggestion
        this.emit('command:*', operands, unknown);
      } else if (this.commands.length) {
        this.unknownCommand();
      } else {
        checkForUnknownOptions();
        this._processArguments();
      }
    } else if (this.commands.length) {
      // This command has subcommands and nothing hooked up at this level, so display help (and exit).
      this.help({ error: true });
    } else {
      checkForUnknownOptions();
      this._processArguments();
      // fall through for caller to handle after calling .parse()
    }
  };

  /**
   * Find matching command.
   *
   * @api private
   */
  _findCommand(name) {
    if (!name) return undefined;
    return this.commands.find(cmd => cmd._name === name || cmd._aliases.includes(name));
  };

  /**
   * Return an option matching `arg` if any.
   *
   * @param {string} arg
   * @return {Option}
   * @api private
   */

  _findOption(arg) {
    return this.options.find(option => option.is(arg));
  };

  /**
   * Display an error message if a mandatory option does not have a value.
   * Lazy calling after checking for help flags from leaf subcommand.
   *
   * @api private
   */

  _checkForMissingMandatoryOptions() {
    // Walk up hierarchy so can call in subcommand after checking for displaying help.
    for (let cmd = this; cmd; cmd = cmd.parent) {
      cmd.options.forEach((anOption) => {
        if (anOption.mandatory && (cmd.getOptionValue(anOption.attributeName()) === undefined)) {
          cmd.missingMandatoryOptionValue(anOption);
        }
      });
    }
  };

  /**
   * Parse options from `argv` removing known options,
   * and return argv split into operands and unknown arguments.
   *
   * Examples:
   *
   *     argv => operands, unknown
   *     --known kkk op => [op], []
   *     op --known kkk => [op], []
   *     sub --unknown uuu op => [sub], [--unknown uuu op]
   *     sub -- --unknown uuu op => [sub --unknown uuu op], []
   *
   * @param {String[]} argv
   * @return {{operands: String[], unknown: String[]}}
   */

  parseOptions(argv) {
    const operands = []; // operands, not options or values
    const unknown = []; // first unknown option and remaining unknown args
    let dest = operands;
    const args = argv.slice();

    function maybeOption(arg) {
      return arg.length > 1 && arg[0] === '-';
    }

    // parse options
    let activeVariadicOption = null;
    while (args.length) {
      const arg = args.shift();

      // literal
      if (arg === '--') {
        if (dest === unknown) dest.push(arg);
        dest.push(...args);
        break;
      }

      if (activeVariadicOption && !maybeOption(arg)) {
        this.emit(`option:${activeVariadicOption.name()}`, arg);
        continue;
      }
      activeVariadicOption = null;

      if (maybeOption(arg)) {
        const option = this._findOption(arg);
        // recognised option, call listener to assign value with possible custom processing
        if (option) {
          if (option.required) {
            const value = args.shift();
            if (value === undefined) this.optionMissingArgument(option);
            this.emit(`option:${option.name()}`, value);
          } else if (option.optional) {
            let value = null;
            // historical behaviour is optional value is following arg unless an option
            if (args.length > 0 && !maybeOption(args[0])) {
              value = args.shift();
            }
            this.emit(`option:${option.name()}`, value);
          } else { // boolean flag
            this.emit(`option:${option.name()}`);
          }
          activeVariadicOption = option.variadic ? option : null;
          continue;
        }
      }

      // Look for combo options following single dash, eat first one if known.
      if (arg.length > 2 && arg[0] === '-' && arg[1] !== '-') {
        const option = this._findOption(`-${arg[1]}`);
        if (option) {
          if (option.required || (option.optional && this._combineFlagAndOptionalValue)) {
            // option with value following in same argument
            this.emit(`option:${option.name()}`, arg.slice(2));
          } else {
            // boolean option, emit and put back remainder of arg for further processing
            this.emit(`option:${option.name()}`);
            args.unshift(`-${arg.slice(2)}`);
          }
          continue;
        }
      }

      // Look for known long flag with value, like --foo=bar
      if (/^--[^=]+=/.test(arg)) {
        const index = arg.indexOf('=');
        const option = this._findOption(arg.slice(0, index));
        if (option && (option.required || option.optional)) {
          this.emit(`option:${option.name()}`, arg.slice(index + 1));
          continue;
        }
      }

      // Not a recognised option by this command.
      // Might be a command-argument, or subcommand option, or unknown option, or help command or option.

      // An unknown option means further arguments also classified as unknown so can be reprocessed by subcommands.
      if (maybeOption(arg)) {
        dest = unknown;
      }

      // If using positionalOptions, stop processing our options at subcommand.
      if ((this._enablePositionalOptions || this._passThroughOptions) && operands.length === 0 && unknown.length === 0) {
        if (this._findCommand(arg)) {
          operands.push(arg);
          if (args.length > 0) unknown.push(...args);
          break;
        } else if (arg === this._helpCommandName && this._hasImplicitHelpCommand()) {
          operands.push(arg);
          if (args.length > 0) operands.push(...args);
          break;
        } else if (this._defaultCommandName) {
          unknown.push(arg);
          if (args.length > 0) unknown.push(...args);
          break;
        }
      }

      // If using passThroughOptions, stop processing options at first command-argument.
      if (this._passThroughOptions) {
        dest.push(arg);
        if (args.length > 0) dest.push(...args);
        break;
      }

      // add arg
      dest.push(arg);
    }

    return { operands, unknown };
  };

  /**
   * Return an object containing options as key-value pairs
   *
   * @return {Object}
   */
  opts() {
    if (this._storeOptionsAsProperties) {
      // Preserve original behaviour so backwards compatible when still using properties
      const result = {};
      const len = this.options.length;

      for (let i = 0; i < len; i++) {
        const key = this.options[i].attributeName();
        result[key] = key === this._versionOptionName ? this._version : this[key];
      }
      return result;
    }

    return this._optionValues;
  };

  /**
   * Internal bottleneck for handling of parsing errors.
   *
   * @api private
   */
  _displayError(exitCode, code, message) {
    this._outputConfiguration.outputError(`${message}\n`, this._outputConfiguration.writeErr);
    if (typeof this._showHelpAfterError === 'string') {
      this._outputConfiguration.writeErr(`${this._showHelpAfterError}\n`);
    } else if (this._showHelpAfterError) {
      this._outputConfiguration.writeErr('\n');
      this.outputHelp({ error: true });
    }
    this._exit(exitCode, code, message);
  }

  /**
   * Apply any option related environment variables, if option does
   * not have a value from cli or client code.
   *
   * @api private
   */
  _parseOptionsEnv() {
    this.options.forEach((option) => {
      if (option.envVar && option.envVar in process.env) {
        const optionKey = option.attributeName();
        // env is second lowest priority source, above default
        if (this.getOptionValue(optionKey) === undefined || this._optionValueSources[optionKey] === 'default') {
          if (option.required || option.optional) { // option can take a value
            // keep very simple, optional always takes value
            this.emit(`optionEnv:${option.name()}`, process.env[option.envVar]);
          } else { // boolean
            // keep very simple, only care that envVar defined and not the value
            this.emit(`optionEnv:${option.name()}`);
          }
        }
      }
    });
  }

  /**
   * Argument `name` is missing.
   *
   * @param {string} name
   * @api private
   */

  missingArgument(name) {
    const message = `error: missing required argument '${name}'`;
    this._displayError(1, 'commander.missingArgument', message);
  };

  /**
   * `Option` is missing an argument.
   *
   * @param {Option} option
   * @api private
   */

  optionMissingArgument(option) {
    const message = `error: option '${option.flags}' argument missing`;
    this._displayError(1, 'commander.optionMissingArgument', message);
  };

  /**
   * `Option` does not have a value, and is a mandatory option.
   *
   * @param {Option} option
   * @api private
   */

  missingMandatoryOptionValue(option) {
    const message = `error: required option '${option.flags}' not specified`;
    this._displayError(1, 'commander.missingMandatoryOptionValue', message);
  };

  /**
   * Unknown option `flag`.
   *
   * @param {string} flag
   * @api private
   */

  unknownOption(flag) {
    if (this._allowUnknownOption) return;
    const message = `error: unknown option '${flag}'`;
    this._displayError(1, 'commander.unknownOption', message);
  };

  /**
   * Excess arguments, more than expected.
   *
   * @param {string[]} receivedArgs
   * @api private
   */

  _excessArguments(receivedArgs) {
    if (this._allowExcessArguments) return;

    const expected = this._args.length;
    const s = (expected === 1) ? '' : 's';
    const forSubcommand = this.parent ? ` for '${this.name()}'` : '';
    const message = `error: too many arguments${forSubcommand}. Expected ${expected} argument${s} but got ${receivedArgs.length}.`;
    this._displayError(1, 'commander.excessArguments', message);
  };

  /**
   * Unknown command.
   *
   * @api private
   */

  unknownCommand() {
    const message = `error: unknown command '${this.args[0]}'`;
    this._displayError(1, 'commander.unknownCommand', message);
  };

  /**
   * Set the program version to `str`.
   *
   * This method auto-registers the "-V, --version" flag
   * which will print the version number when passed.
   *
   * You can optionally supply the  flags and description to override the defaults.
   *
   * @param {string} str
   * @param {string} [flags]
   * @param {string} [description]
   * @return {this | string} `this` command for chaining, or version string if no arguments
   */

  version(str, flags, description) {
    if (str === undefined) return this._version;
    this._version = str;
    flags = flags || '-V, --version';
    description = description || 'output the version number';
    const versionOption = this.createOption(flags, description);
    this._versionOptionName = versionOption.attributeName();
    this.options.push(versionOption);
    this.on('option:' + versionOption.name(), () => {
      this._outputConfiguration.writeOut(`${str}\n`);
      this._exit(0, 'commander.version', str);
    });
    return this;
  };

  /**
   * Set the description to `str`.
   *
   * @param {string} [str]
   * @param {Object} [argsDescription]
   * @return {string|Command}
   */
  description(str, argsDescription) {
    if (str === undefined && argsDescription === undefined) return this._description;
    this._description = str;
    if (argsDescription) {
      this._argsDescription = argsDescription;
    }
    return this;
  };

  /**
   * Set an alias for the command.
   *
   * You may call more than once to add multiple aliases. Only the first alias is shown in the auto-generated help.
   *
   * @param {string} [alias]
   * @return {string|Command}
   */

  alias(alias) {
    if (alias === undefined) return this._aliases[0]; // just return first, for backwards compatibility

    /** @type {Command} */
    let command = this;
    if (this.commands.length !== 0 && this.commands[this.commands.length - 1]._executableHandler) {
      // assume adding alias for last added executable subcommand, rather than this
      command = this.commands[this.commands.length - 1];
    }

    if (alias === command._name) throw new Error('Command alias can\'t be the same as its name');

    command._aliases.push(alias);
    return this;
  };

  /**
   * Set aliases for the command.
   *
   * Only the first alias is shown in the auto-generated help.
   *
   * @param {string[]} [aliases]
   * @return {string[]|Command}
   */

  aliases(aliases) {
    // Getter for the array of aliases is the main reason for having aliases() in addition to alias().
    if (aliases === undefined) return this._aliases;

    aliases.forEach((alias) => this.alias(alias));
    return this;
  };

  /**
   * Set / get the command usage `str`.
   *
   * @param {string} [str]
   * @return {String|Command}
   */

  usage(str) {
    if (str === undefined) {
      if (this._usage) return this._usage;

      const args = this._args.map((arg) => {
        return humanReadableArgName(arg);
      });
      return [].concat(
        (this.options.length || this._hasHelpOption ? '[options]' : []),
        (this.commands.length ? '[command]' : []),
        (this._args.length ? args : [])
      ).join(' ');
    }

    this._usage = str;
    return this;
  };

  /**
   * Get or set the name of the command.
   *
   * @param {string} [str]
   * @return {string|Command}
   */

  name(str) {
    if (str === undefined) return this._name;
    this._name = str;
    return this;
  };

  /**
   * Set the name of the command from script filename, such as process.argv[1],
   * or require.main.filename, or __filename.
   *
   * (Used internally and public although not documented in README.)
   *
   * @example
   * program.nameFromFilename(require.main.filename);
   *
   * @param {string} filename
   * @return {Command}
   */

  nameFromFilename(filename) {
    this._name = path.basename(filename, path.extname(filename));

    return this;
  }

  /**
   * Get or set the directory for searching for executable subcommands of this command.
   *
   * @example
   * program.executableDir(__dirname);
   * // or
   * program.executableDir('subcommands');
   *
   * @param {string} [path]
   * @return {string|Command}
   */

  executableDir(path) {
    if (path === undefined) return this._executableDir;
    this._executableDir = path;
    return this;
  };

  /**
   * Return program help documentation.
   *
   * @param {{ error: boolean }} [contextOptions] - pass {error:true} to wrap for stderr instead of stdout
   * @return {string}
   */

  helpInformation(contextOptions) {
    const helper = this.createHelp();
    if (helper.helpWidth === undefined) {
      helper.helpWidth = (contextOptions && contextOptions.error) ? this._outputConfiguration.getErrHelpWidth() : this._outputConfiguration.getOutHelpWidth();
    }
    return helper.formatHelp(this, helper);
  };

  /**
   * @api private
   */

  _getHelpContext(contextOptions) {
    contextOptions = contextOptions || {};
    const context = { error: !!contextOptions.error };
    let write;
    if (context.error) {
      write = (arg) => this._outputConfiguration.writeErr(arg);
    } else {
      write = (arg) => this._outputConfiguration.writeOut(arg);
    }
    context.write = contextOptions.write || write;
    context.command = this;
    return context;
  }

  /**
   * Output help information for this command.
   *
   * Outputs built-in help, and custom text added using `.addHelpText()`.
   *
   * @param {{ error: boolean } | Function} [contextOptions] - pass {error:true} to write to stderr instead of stdout
   */

  outputHelp(contextOptions) {
    let deprecatedCallback;
    if (typeof contextOptions === 'function') {
      deprecatedCallback = contextOptions;
      contextOptions = undefined;
    }
    const context = this._getHelpContext(contextOptions);

    getCommandAndParents(this).reverse().forEach(command => command.emit('beforeAllHelp', context));
    this.emit('beforeHelp', context);

    let helpInformation = this.helpInformation(context);
    if (deprecatedCallback) {
      helpInformation = deprecatedCallback(helpInformation);
      if (typeof helpInformation !== 'string' && !Buffer.isBuffer(helpInformation)) {
        throw new Error('outputHelp callback must return a string or a Buffer');
      }
    }
    context.write(helpInformation);

    this.emit(this._helpLongFlag); // deprecated
    this.emit('afterHelp', context);
    getCommandAndParents(this).forEach(command => command.emit('afterAllHelp', context));
  };

  /**
   * You can pass in flags and a description to override the help
   * flags and help description for your command. Pass in false to
   * disable the built-in help option.
   *
   * @param {string | boolean} [flags]
   * @param {string} [description]
   * @return {Command} `this` command for chaining
   */

  helpOption(flags, description) {
    if (typeof flags === 'boolean') {
      this._hasHelpOption = flags;
      return this;
    }
    this._helpFlags = flags || this._helpFlags;
    this._helpDescription = description || this._helpDescription;

    const helpFlags = splitOptionFlags(this._helpFlags);
    this._helpShortFlag = helpFlags.shortFlag;
    this._helpLongFlag = helpFlags.longFlag;

    return this;
  };

  /**
   * Output help information and exit.
   *
   * Outputs built-in help, and custom text added using `.addHelpText()`.
   *
   * @param {{ error: boolean }} [contextOptions] - pass {error:true} to write to stderr instead of stdout
   */

  help(contextOptions) {
    this.outputHelp(contextOptions);
    let exitCode = process.exitCode || 0;
    if (exitCode === 0 && contextOptions && typeof contextOptions !== 'function' && contextOptions.error) {
      exitCode = 1;
    }
    // message: do not have all displayed text available so only passing placeholder.
    this._exit(exitCode, 'commander.help', '(outputHelp)');
  };

  /**
   * Add additional text to be displayed with the built-in help.
   *
   * Position is 'before' or 'after' to affect just this command,
   * and 'beforeAll' or 'afterAll' to affect this command and all its subcommands.
   *
   * @param {string} position - before or after built-in help
   * @param {string | Function} text - string to add, or a function returning a string
   * @return {Command} `this` command for chaining
   */
  addHelpText(position, text) {
    const allowedValues = ['beforeAll', 'before', 'after', 'afterAll'];
    if (!allowedValues.includes(position)) {
      throw new Error(`Unexpected value for position to addHelpText.
Expecting one of '${allowedValues.join("', '")}'`);
    }
    const helpEvent = `${position}Help`;
    this.on(helpEvent, (context) => {
      let helpStr;
      if (typeof text === 'function') {
        helpStr = text({ error: context.error, command: context.command });
      } else {
        helpStr = text;
      }
      // Ignore falsy value when nothing to output.
      if (helpStr) {
        context.write(`${helpStr}\n`);
      }
    });
    return this;
  }
};

/**
 * Output help information if help flags specified
 *
 * @param {Command} cmd - command to output help for
 * @param {Array} args - array of options to search for help flags
 * @api private
 */

function outputHelpIfRequested(cmd, args) {
  const helpOption = cmd._hasHelpOption && args.find(arg => arg === cmd._helpLongFlag || arg === cmd._helpShortFlag);
  if (helpOption) {
    cmd.outputHelp();
    // (Do not have all displayed text available so only passing placeholder.)
    cmd._exit(0, 'commander.helpDisplayed', '(outputHelp)');
  }
}

/**
 * Scan arguments and increment port number for inspect calls (to avoid conflicts when spawning new command).
 *
 * @param {string[]} args - array of arguments from node.execArgv
 * @returns {string[]}
 * @api private
 */

function incrementNodeInspectorPort(args) {
  // Testing for these options:
  //  --inspect[=[host:]port]
  //  --inspect-brk[=[host:]port]
  //  --inspect-port=[host:]port
  return args.map((arg) => {
    if (!arg.startsWith('--inspect')) {
      return arg;
    }
    let debugOption;
    let debugHost = '127.0.0.1';
    let debugPort = '9229';
    let match;
    if ((match = arg.match(/^(--inspect(-brk)?)$/)) !== null) {
      // e.g. --inspect
      debugOption = match[1];
    } else if ((match = arg.match(/^(--inspect(-brk|-port)?)=([^:]+)$/)) !== null) {
      debugOption = match[1];
      if (/^\d+$/.test(match[3])) {
        // e.g. --inspect=1234
        debugPort = match[3];
      } else {
        // e.g. --inspect=localhost
        debugHost = match[3];
      }
    } else if ((match = arg.match(/^(--inspect(-brk|-port)?)=([^:]+):(\d+)$/)) !== null) {
      // e.g. --inspect=localhost:1234
      debugOption = match[1];
      debugHost = match[3];
      debugPort = match[4];
    }

    if (debugOption && debugPort !== '0') {
      return `${debugOption}=${debugHost}:${parseInt(debugPort) + 1}`;
    }
    return arg;
  });
}

/**
 * @param {Command} startCommand
 * @returns {Command[]}
 * @api private
 */

function getCommandAndParents(startCommand) {
  const result = [];
  for (let command = startCommand; command; command = command.parent) {
    result.push(command);
  }
  return result;
}

exports.Command = Command;<|MERGE_RESOLUTION|>--- conflicted
+++ resolved
@@ -771,10 +771,6 @@
   };
 
   /**
-<<<<<<< HEAD
-   * Get user arguments from implied or explicit arguments.
-   * Side-effects: set _scriptPath if args included script. Used for default program name, and subcommand searches.
-=======
    * @api private
    */
   _setOptionValueWithSource(key, value, source) {
@@ -783,9 +779,8 @@
   }
 
   /**
-   * Get user arguments implied or explicit arguments.
-   * Side-effects: set _scriptPath if args included application, and use that to set implicit command name.
->>>>>>> 8571a759
+   * Get user arguments from implied or explicit arguments.
+   * Side-effects: set _scriptPath if args included script. Used for default program name, and subcommand searches.
    *
    * @api private
    */
